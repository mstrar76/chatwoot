--- conflicted
+++ resolved
@@ -432,11 +432,7 @@
       faraday-multipart
       json (>= 1.8)
       rexml
-<<<<<<< HEAD
     language_server-protocol (3.17.0.5)
-=======
-    language_server-protocol (3.17.0.4)
->>>>>>> 76deea99
     launchy (2.5.2)
       addressable (~> 2.8)
     letter_opener (1.8.1)
@@ -550,13 +546,8 @@
     orm_adapter (0.5.0)
     os (1.1.4)
     ostruct (0.6.1)
-<<<<<<< HEAD
     parallel (1.27.0)
     parser (3.3.8.0)
-=======
-    parallel (1.26.3)
-    parser (3.3.7.1)
->>>>>>> 76deea99
       ast (~> 2.4.1)
       racc
     pg (1.5.3)
@@ -683,7 +674,6 @@
     rspec-support (3.13.1)
     rspec_junit_formatter (0.6.0)
       rspec-core (>= 2, < 4, != 2.12.0)
-<<<<<<< HEAD
     rubocop (1.75.6)
       json (~> 2.3)
       language_server-protocol (~> 3.17.0.2)
@@ -693,17 +683,6 @@
       rainbow (>= 2.2.2, < 4.0)
       regexp_parser (>= 2.9.3, < 3.0)
       rubocop-ast (>= 1.44.0, < 2.0)
-=======
-    rubocop (1.57.2)
-      json (~> 2.3)
-      language_server-protocol (>= 3.17.0)
-      parallel (~> 1.10)
-      parser (>= 3.2.2.4)
-      rainbow (>= 2.2.2, < 4.0)
-      regexp_parser (>= 1.8, < 3.0)
-      rexml (>= 3.2.5, < 4.0)
-      rubocop-ast (>= 1.28.1, < 2.0)
->>>>>>> 76deea99
       ruby-progressbar (~> 1.7)
       unicode-display_width (>= 2.4.0, < 4.0)
     rubocop-ast (1.44.1)
@@ -854,15 +833,10 @@
     unf (0.1.4)
       unf_ext
     unf_ext (0.0.8.2)
-<<<<<<< HEAD
     unicode-display_width (3.1.4)
       unicode-emoji (~> 4.0, >= 4.0.4)
     unicode-emoji (4.0.4)
     uniform_notifier (1.17.0)
-=======
-    unicode-display_width (2.6.0)
-    uniform_notifier (1.16.0)
->>>>>>> 76deea99
     uri (1.0.3)
     uri_template (0.7.0)
     valid_email2 (5.2.6)
