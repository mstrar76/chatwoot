<script setup>
import { computed, defineEmits } from 'vue';
import { OnClickOutside } from '@vueuse/components';
import { useToggle } from '@vueuse/core';

import Button from 'dashboard/components-next/button/Button.vue';
import Thumbnail from 'dashboard/components/widgets/Thumbnail.vue';
import MultiselectDropdownItems from 'shared/components/ui/MultiselectDropdownItems.vue';

const props = defineProps({
  options: {
    type: Array,
    default: () => [],
  },
  selectedItem: {
    type: Object,
    default: () => ({}),
  },
  hasThumbnail: {
    type: Boolean,
    default: true,
  },
  multiselectorTitle: {
    type: String,
    default: '',
  },
  multiselectorPlaceholder: {
    type: String,
    default: 'None',
  },
  noSearchResult: {
    type: String,
    default: 'No results found',
  },
  inputPlaceholder: {
    type: String,
    default: 'Search',
  },
  disabled: {
    type: Boolean,
    default: false,
  },
});

const emit = defineEmits(['select']);
const [showSearchDropdown, toggleDropdown] = useToggle(false);

const onCloseDropdown = () => toggleDropdown(false);
const onClickSelectItem = value => {
  emit('select', value);
  onCloseDropdown();
};

const hasValue = computed(() => {
  if (props.selectedItem && props.selectedItem.id) {
    return true;
  }
  return false;
});
</script>

<template>
  <OnClickOutside @trigger="onCloseDropdown">
    <div class="relative w-full mb-2" @keyup.esc="onCloseDropdown">
      <Button
        slate
        outline
        trailing-icon
        :icon="
          showSearchDropdown ? 'i-lucide-chevron-up' : 'i-lucide-chevron-down'
        "
        class="w-full !px-2"
        type="button"
        :disabled="disabled"
        @click="
          () => toggleDropdown() // ensure that the event is not passed to the button
        "
      >
        <div class="flex items-center justify-between w-full min-w-0">
          <h4 v-if="!hasValue" class="text-sm text-ellipsis text-n-slate-12">
            {{ multiselectorPlaceholder }}
          </h4>
          <h4
            v-else
            class="items-center overflow-hidden text-sm leading-tight whitespace-nowrap text-ellipsis text-n-slate-12"
            :title="selectedItem.name"
          >
            {{ selectedItem.name }}
          </h4>
        </div>
        <Thumbnail
          v-if="hasValue && hasThumbnail"
          :src="selectedItem.thumbnail"
          size="24px"
          :status="selectedItem.availability_status"
          :username="selectedItem.name"
        />
      </Button>
      <!-- NOTE: Without @click.prevent, the dropdown does not behave as expected when used inside a <label> tag. -->
      <div
<<<<<<< HEAD
        :class="{
          'block visible': showSearchDropdown,
          'hidden invisible': !showSearchDropdown,
        }"
        class="box-border top-[2.625rem] w-full border rounded-lg bg-n-alpha-3 backdrop-blur-[100px] absolute shadow-lg border-n-strong dark:border-n-strong p-2 z-[9999]"
=======
        :class="{ 'dropdown-pane--open': showSearchDropdown }"
        class="dropdown-pane"
        @click.prevent
>>>>>>> 5813628c
      >
        <div class="flex items-center justify-between mb-1">
          <h4
            class="m-0 overflow-hidden text-sm text-n-slate-11 whitespace-nowrap text-ellipsis"
          >
            {{ multiselectorTitle }}
          </h4>
          <Button ghost slate xs icon="i-lucide-x" @click="onCloseDropdown" />
        </div>
        <MultiselectDropdownItems
          v-if="showSearchDropdown"
          :options="options"
          :selected-items="[selectedItem]"
          :has-thumbnail="hasThumbnail"
          :input-placeholder="inputPlaceholder"
          :no-search-result="noSearchResult"
          @select="onClickSelectItem"
        />
      </div>
    </div>
  </OnClickOutside>
</template><|MERGE_RESOLUTION|>--- conflicted
+++ resolved
@@ -98,17 +98,12 @@
       </Button>
       <!-- NOTE: Without @click.prevent, the dropdown does not behave as expected when used inside a <label> tag. -->
       <div
-<<<<<<< HEAD
         :class="{
           'block visible': showSearchDropdown,
           'hidden invisible': !showSearchDropdown,
         }"
         class="box-border top-[2.625rem] w-full border rounded-lg bg-n-alpha-3 backdrop-blur-[100px] absolute shadow-lg border-n-strong dark:border-n-strong p-2 z-[9999]"
-=======
-        :class="{ 'dropdown-pane--open': showSearchDropdown }"
-        class="dropdown-pane"
         @click.prevent
->>>>>>> 5813628c
       >
         <div class="flex items-center justify-between mb-1">
           <h4
