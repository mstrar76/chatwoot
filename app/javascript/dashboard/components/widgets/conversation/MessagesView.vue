<script>
import { ref, provide } from 'vue';
// composable
import { useConfig } from 'dashboard/composables/useConfig';
import { useKeyboardEvents } from 'dashboard/composables/useKeyboardEvents';
import { useAI } from 'dashboard/composables/useAI';
<<<<<<< HEAD
=======
import { useMapGetter } from 'dashboard/composables/store';
import { useAdmin } from 'dashboard/composables/useAdmin';
>>>>>>> 5813628c

// components
import ReplyBox from './ReplyBox.vue';
import MessageList from 'next/message/MessageList.vue';
import ConversationLabelSuggestion from './conversation/LabelSuggestion.vue';
import Banner from 'dashboard/components/ui/Banner.vue';
import Spinner from 'dashboard/components-next/spinner/Spinner.vue';

// stores and apis
import { mapGetters } from 'vuex';

// mixins
import inboxMixin, { INBOX_FEATURES } from 'shared/mixins/inboxMixin';

// utils
import { emitter } from 'shared/helpers/mitt';
import { getTypingUsersText } from '../../../helper/commons';
import { calculateScrollTop } from './helpers/scrollTopCalculationHelper';
import { LocalStorage } from 'shared/helpers/localStorage';
import {
  filterDuplicateSourceMessages,
  getReadMessages,
  getUnreadMessages,
} from 'dashboard/helper/conversationHelper';

// constants
import { BUS_EVENTS } from 'shared/constants/busEvents';
import { REPLY_POLICY } from 'shared/constants/links';
import wootConstants from 'dashboard/constants/globals';
import { LOCAL_STORAGE_KEYS } from 'dashboard/constants/localStorage';
import { INBOX_TYPES } from 'dashboard/helper/inbox';
import WhatsappBaileysLinkDeviceModal from '../../../routes/dashboard/settings/inbox/components/WhatsappBaileysLinkDeviceModal.vue';

export default {
  components: {
    MessageList,
    ReplyBox,
    Banner,
    ConversationLabelSuggestion,
<<<<<<< HEAD
    Spinner,
=======
    WhatsappBaileysLinkDeviceModal,
>>>>>>> 5813628c
  },
  mixins: [inboxMixin],
  setup() {
    const { isAdmin } = useAdmin();
    const isPopOutReplyBox = ref(false);
    const conversationPanelRef = ref(null);
    const { isEnterprise } = useConfig();

    const keyboardEvents = {
      Escape: {
        action: () => {
          isPopOutReplyBox.value = false;
        },
      },
    };

    useKeyboardEvents(keyboardEvents);

    const {
      isAIIntegrationEnabled,
      isLabelSuggestionFeatureEnabled,
      fetchIntegrationsIfRequired,
      fetchLabelSuggestions,
    } = useAI();

    provide('contextMenuElementTarget', conversationPanelRef);

    return {
      isEnterprise,
      isPopOutReplyBox,
      isAIIntegrationEnabled,
      isLabelSuggestionFeatureEnabled,
      fetchIntegrationsIfRequired,
      fetchLabelSuggestions,
      conversationPanelRef,
      isAdmin,
    };
  },
  data() {
    return {
      isLoadingPrevious: true,
      heightBeforeLoad: null,
      conversationPanel: null,
      hasUserScrolled: false,
      isProgrammaticScroll: false,
      messageSentSinceOpened: false,
      labelSuggestions: [],
      showBaileysLinkDeviceModal: false,
    };
  },

  computed: {
    ...mapGetters({
      currentChat: 'getSelectedChat',
      currentUserId: 'getCurrentUserID',
      listLoadingStatus: 'getAllMessagesLoaded',
      currentAccountId: 'getCurrentAccountId',
    }),
    currentInbox() {
      return this.$store.getters['inboxes/getInbox'](this.currentChat.inbox_id);
    },
    isOpen() {
      return this.currentChat?.status === wootConstants.STATUS_TYPE.OPEN;
    },
    shouldShowLabelSuggestions() {
      return (
        this.isOpen &&
        this.isEnterprise &&
        this.isAIIntegrationEnabled &&
        !this.messageSentSinceOpened
      );
    },
    inboxId() {
      return this.currentChat.inbox_id;
    },
    inbox() {
      return this.$store.getters['inboxes/getInbox'](this.inboxId);
    },
    typingUsersList() {
      const userList = this.$store.getters[
        'conversationTypingStatus/getUserList'
      ](this.currentChat.id);
      return userList;
    },
    isAnyoneTyping() {
      const userList = this.typingUsersList;
      return userList.length !== 0;
    },
    typingUserNames() {
      const userList = this.typingUsersList;
      if (this.isAnyoneTyping) {
        const [i18nKey, params] = getTypingUsersText(userList);
        return this.$t(i18nKey, params);
      }

      return '';
    },
    getMessages() {
      const messages = this.currentChat.messages || [];
      if (this.isAWhatsAppChannel) {
        return filterDuplicateSourceMessages(messages);
      }
      return messages;
    },
    readMessages() {
      return getReadMessages(
        this.getMessages,
        this.currentChat.agent_last_seen_at
      );
    },
    unReadMessages() {
      return getUnreadMessages(
        this.getMessages,
        this.currentChat.agent_last_seen_at
      );
    },
    shouldShowSpinner() {
      return (
        (this.currentChat && this.currentChat.dataFetched === undefined) ||
        (!this.listLoadingStatus && this.isLoadingPrevious)
      );
    },
    // Check there is a instagram inbox exists with the same instagram_id
    hasDuplicateInstagramInbox() {
      const instagramId = this.inbox.instagram_id;
      const { additional_attributes: additionalAttributes = {} } = this.inbox;
      const instagramInbox =
        this.$store.getters['inboxes/getInstagramInboxByInstagramId'](
          instagramId
        );

      return (
        this.inbox.channel_type === INBOX_TYPES.FB &&
        additionalAttributes.type === 'instagram_direct_message' &&
        instagramInbox
      );
    },

    replyWindowBannerMessage() {
      if (this.isAWhatsAppChannel) {
        return this.$t('CONVERSATION.TWILIO_WHATSAPP_CAN_REPLY');
      }
      if (this.isAPIInbox) {
        const { additional_attributes: additionalAttributes = {} } = this.inbox;
        if (additionalAttributes) {
          const {
            agent_reply_time_window_message: agentReplyTimeWindowMessage,
            agent_reply_time_window: agentReplyTimeWindow,
          } = additionalAttributes;
          return (
            agentReplyTimeWindowMessage ||
            this.$t('CONVERSATION.API_HOURS_WINDOW', {
              hours: agentReplyTimeWindow,
            })
          );
        }
        return '';
      }
      return this.$t('CONVERSATION.CANNOT_REPLY');
    },
    replyWindowLink() {
      if (this.isAFacebookInbox || this.isAnInstagramChannel) {
        return REPLY_POLICY.FACEBOOK;
      }
      if (this.isAWhatsAppCloudChannel) {
        return REPLY_POLICY.WHATSAPP_CLOUD;
      }
      if (!this.isAPIInbox) {
        return REPLY_POLICY.TWILIO_WHATSAPP;
      }
      return '';
    },
    replyWindowLinkText() {
      if (
        this.isAWhatsAppChannel ||
        this.isAFacebookInbox ||
        this.isAnInstagramChannel
      ) {
        return this.$t('CONVERSATION.24_HOURS_WINDOW');
      }
      if (!this.isAPIInbox) {
        return this.$t('CONVERSATION.TWILIO_WHATSAPP_24_HOURS_WINDOW');
      }
      return '';
    },
    unreadMessageCount() {
      return this.currentChat.unread_count || 0;
    },
    unreadMessageLabel() {
      const count =
        this.unreadMessageCount > 9 ? '9+' : this.unreadMessageCount;
      const label =
        this.unreadMessageCount > 1
          ? 'CONVERSATION.UNREAD_MESSAGES'
          : 'CONVERSATION.UNREAD_MESSAGE';
      return `${count} ${this.$t(label)}`;
    },
    inboxSupportsReplyTo() {
      const incoming = this.inboxHasFeature(INBOX_FEATURES.REPLY_TO);
      const outgoing =
        this.inboxHasFeature(INBOX_FEATURES.REPLY_TO_OUTGOING) &&
        !this.is360DialogWhatsAppChannel;

      return { incoming, outgoing };
    },
    inboxProviderConnection() {
      return this.currentInbox.provider_connection?.connection;
    },
  },

  watch: {
    currentChat(newChat, oldChat) {
      if (newChat.id === oldChat.id) {
        return;
      }
      this.fetchAllAttachmentsFromCurrentChat();
      this.fetchSuggestions();
      this.messageSentSinceOpened = false;
    },
  },

  created() {
    emitter.on(BUS_EVENTS.SCROLL_TO_MESSAGE, this.onScrollToMessage);
    // when a new message comes in, we refetch the label suggestions
    emitter.on(BUS_EVENTS.FETCH_LABEL_SUGGESTIONS, this.fetchSuggestions);
    // when a message is sent we set the flag to true this hides the label suggestions,
    // until the chat is changed and the flag is reset in the watch for currentChat
    emitter.on(BUS_EVENTS.MESSAGE_SENT, () => {
      this.messageSentSinceOpened = true;
    });
  },

  mounted() {
    this.addScrollListener();
    this.fetchAllAttachmentsFromCurrentChat();
    this.fetchSuggestions();
  },

  unmounted() {
    this.removeBusListeners();
    this.removeScrollListener();
  },

  methods: {
    async fetchSuggestions() {
      // start empty, this ensures that the label suggestions are not shown
      this.labelSuggestions = [];

      if (this.isLabelSuggestionDismissed()) {
        return;
      }

      if (!this.isEnterprise) {
        return;
      }

      // method available in mixin, need to ensure that integrations are present
      await this.fetchIntegrationsIfRequired();

      if (!this.isLabelSuggestionFeatureEnabled) {
        return;
      }

      this.labelSuggestions = await this.fetchLabelSuggestions({
        conversationId: this.currentChat.id,
      });

      // once the labels are fetched, we need to scroll to bottom
      // but we need to wait for the DOM to be updated
      // so we use the nextTick method
      this.$nextTick(() => {
        // this param is added to route, telling the UI to navigate to the message
        // it is triggered by the SCROLL_TO_MESSAGE method
        // see setActiveChat on ConversationView.vue for more info
        const { messageId } = this.$route.query;

        // only trigger the scroll to bottom if the user has not scrolled
        // and there's no active messageId that is selected in view
        if (!messageId && !this.hasUserScrolled) {
          this.scrollToBottom();
        }
      });
    },
    isLabelSuggestionDismissed() {
      return LocalStorage.getFlag(
        LOCAL_STORAGE_KEYS.DISMISSED_LABEL_SUGGESTIONS,
        this.currentAccountId,
        this.currentChat.id
      );
    },
    fetchAllAttachmentsFromCurrentChat() {
      this.$store.dispatch('fetchAllAttachments', this.currentChat.id);
    },
    removeBusListeners() {
      emitter.off(BUS_EVENTS.SCROLL_TO_MESSAGE, this.onScrollToMessage);
    },
    onScrollToMessage({ messageId = '' } = {}) {
      this.$nextTick(() => {
        const messageElement = document.getElementById('message' + messageId);
        if (messageElement) {
          this.isProgrammaticScroll = true;
          messageElement.scrollIntoView({ behavior: 'smooth' });
          this.fetchPreviousMessages();
        } else {
          this.scrollToBottom();
        }
      });
      this.makeMessagesRead();
    },
    addScrollListener() {
      this.conversationPanel = this.$el.querySelector('.conversation-panel');
      this.setScrollParams();
      this.conversationPanel.addEventListener('scroll', this.handleScroll);
      this.$nextTick(() => this.scrollToBottom());
      this.isLoadingPrevious = false;
    },
    removeScrollListener() {
      this.conversationPanel.removeEventListener('scroll', this.handleScroll);
    },
    scrollToBottom() {
      this.isProgrammaticScroll = true;
      let relevantMessages = [];

      // label suggestions are not part of the messages list
      // so we need to handle them separately
      let labelSuggestions =
        this.conversationPanel.querySelector('.label-suggestion');

      // if there are unread messages, scroll to the first unread message
      if (this.unreadMessageCount > 0) {
        // capturing only the unread messages
        relevantMessages =
          this.conversationPanel.querySelectorAll('.message--unread');
      } else if (labelSuggestions) {
        // when scrolling to the bottom, the label suggestions is below the last message
        // so we scroll there if there are no unread messages
        // Unread messages always take the highest priority
        relevantMessages = [labelSuggestions];
      } else {
        // if there are no unread messages or label suggestion, scroll to the last message
        // capturing last message from the messages list
        relevantMessages = Array.from(
          this.conversationPanel.querySelectorAll('.message--read')
        ).slice(-1);
      }

      this.conversationPanel.scrollTop = calculateScrollTop(
        this.conversationPanel.scrollHeight,
        this.$el.scrollHeight,
        relevantMessages
      );
    },
    setScrollParams() {
      this.heightBeforeLoad = this.conversationPanel.scrollHeight;
      this.scrollTopBeforeLoad = this.conversationPanel.scrollTop;
    },

    async fetchPreviousMessages(scrollTop = 0) {
      this.setScrollParams();
      const shouldLoadMoreMessages =
        this.currentChat.dataFetched === true &&
        !this.listLoadingStatus &&
        !this.isLoadingPrevious;

      if (
        scrollTop < 100 &&
        !this.isLoadingPrevious &&
        shouldLoadMoreMessages
      ) {
        this.isLoadingPrevious = true;
        try {
          await this.$store.dispatch('fetchPreviousMessages', {
            conversationId: this.currentChat.id,
            before: this.currentChat.messages[0].id,
          });
          const heightDifference =
            this.conversationPanel.scrollHeight - this.heightBeforeLoad;
          this.conversationPanel.scrollTop =
            this.scrollTopBeforeLoad + heightDifference;
          this.setScrollParams();
        } catch (error) {
          // Ignore Error
        } finally {
          this.isLoadingPrevious = false;
        }
      }
    },

    handleScroll(e) {
      if (this.isProgrammaticScroll) {
        // Reset the flag
        this.isProgrammaticScroll = false;
        this.hasUserScrolled = false;
      } else {
        this.hasUserScrolled = true;
      }
      emitter.emit(BUS_EVENTS.ON_MESSAGE_LIST_SCROLL);
      this.fetchPreviousMessages(e.target.scrollTop);
    },

    makeMessagesRead() {
      this.$store.dispatch('markMessagesRead', { id: this.currentChat.id });
    },
<<<<<<< HEAD
=======
    getInReplyToMessage(parentMessage) {
      if (!parentMessage) return {};
      const inReplyToMessageId = parentMessage.content_attributes?.in_reply_to;
      if (!inReplyToMessageId) return {};

      return this.currentChat?.messages.find(message => {
        if (message.id === inReplyToMessageId) {
          return true;
        }
        return false;
      });
    },
    onOpenBaileysLinkDeviceModal() {
      this.showBaileysLinkDeviceModal = true;
    },
    onCloseBaileysLinkDeviceModal() {
      this.showBaileysLinkDeviceModal = false;
    },
>>>>>>> 5813628c
  },
};
</script>

<template>
  <div class="flex flex-col justify-between flex-grow h-full min-w-0 m-0">
    <template v-if="isAWhatsAppBaileysChannel">
      <WhatsappBaileysLinkDeviceModal
        v-if="showBaileysLinkDeviceModal"
        :show="showBaileysLinkDeviceModal"
        :on-close="onCloseBaileysLinkDeviceModal"
        :inbox="currentInbox"
      />
      <Banner
        v-if="inboxProviderConnection !== 'open'"
        color-scheme="alert"
        class="mt-2 mx-2 rounded-lg overflow-hidden"
        :banner-message="
          isAdmin
            ? $t(
                'CONVERSATION.INBOX.WHATSAPP_BAILEYS_PROVIDER_CONNECTION.NOT_CONNECTED'
              )
            : $t(
                'CONVERSATION.INBOX.WHATSAPP_BAILEYS_PROVIDER_CONNECTION.NOT_CONNECTED_CONTACT_ADMIN'
              )
        "
        :has-action-button="isAdmin"
        :action-button-label="
          $t(
            'CONVERSATION.INBOX.WHATSAPP_BAILEYS_PROVIDER_CONNECTION.LINK_DEVICE'
          )
        "
        action-button-icon=""
        @primary-action="onOpenBaileysLinkDeviceModal"
      />
    </template>
    <Banner
      v-if="!currentChat.can_reply"
      color-scheme="alert"
      class="mx-2 mt-2 overflow-hidden rounded-lg"
      :banner-message="replyWindowBannerMessage"
      :href-link="replyWindowLink"
      :href-link-text="replyWindowLinkText"
    />
    <Banner
      v-else-if="hasDuplicateInstagramInbox"
      color-scheme="alert"
      class="mx-2 mt-2 overflow-hidden rounded-lg"
      :banner-message="$t('CONVERSATION.OLD_INSTAGRAM_INBOX_REPLY_BANNER')"
    />
    <MessageList
      ref="conversationPanelRef"
      class="conversation-panel flex-shrink flex-grow basis-px flex flex-col overflow-y-auto relative h-full m-0 pb-4"
      :current-user-id="currentUserId"
      :first-unread-id="unReadMessages[0]?.id"
      :is-an-email-channel="isAnEmailChannel"
      :inbox-supports-reply-to="inboxSupportsReplyTo"
      :messages="getMessages"
    >
      <template #beforeAll>
        <transition name="slide-up">
          <!-- eslint-disable-next-line vue/require-toggle-inside-transition -->
          <li
            class="min-h-[4rem] flex flex-shrink-0 flex-grow-0 items-center flex-auto justify-center max-w-full mt-0 mr-0 mb-1 ml-0 relative first:mt-auto last:mb-0"
          >
            <Spinner v-if="shouldShowSpinner" class="text-n-brand" />
          </li>
        </transition>
      </template>
      <template #unreadBadge>
        <li
          v-show="unreadMessageCount != 0"
          class="list-none flex justify-center items-center"
        >
          <span
            class="shadow-lg rounded-full bg-n-brand text-white text-xs font-medium my-2.5 mx-auto px-2.5 py-1.5"
          >
            {{ unreadMessageLabel }}
          </span>
        </li>
      </template>
      <template #after>
        <ConversationLabelSuggestion
          v-if="shouldShowLabelSuggestions"
          :suggested-labels="labelSuggestions"
          :chat-labels="currentChat.labels"
          :conversation-id="currentChat.id"
        />
      </template>
    </MessageList>
    <div
      class="flex relative flex-col"
      :class="{
        'modal-mask': isPopOutReplyBox,
        'bg-n-background': !isPopOutReplyBox,
      }"
    >
      <div
        v-if="isAnyoneTyping"
        class="absolute flex items-center w-full h-0 -top-7"
      >
        <div
          class="flex py-2 pr-4 pl-5 shadow-md rounded-full bg-white dark:bg-n-solid-3 text-n-slate-11 text-xs font-semibold my-2.5 mx-auto"
        >
          {{ typingUserNames }}
          <img
            class="w-6 ltr:ml-2 rtl:mr-2"
            src="assets/images/typing.gif"
            alt="Someone is typing"
          />
        </div>
      </div>
      <ReplyBox
        :pop-out-reply-box="isPopOutReplyBox"
        @update:pop-out-reply-box="isPopOutReplyBox = $event"
      />
    </div>
  </div>
</template>

<style scoped lang="scss">
.modal-mask {
  @apply fixed;

  &::v-deep {
    .ProseMirror-woot-style {
      @apply max-h-[25rem];
    }

    .reply-box {
      @apply border border-n-weak max-w-[75rem] w-[70%];

      &.is-private {
        @apply dark:border-n-amber-3/30 border-n-amber-12/5;
      }
    }

    .reply-box .reply-box__top {
      @apply relative min-h-[27.5rem];
    }

    .reply-box__top .input {
      @apply min-h-[27.5rem];
    }

    .emoji-dialog {
      @apply absolute ltr:left-auto rtl:right-auto bottom-1;
    }
  }
}
</style><|MERGE_RESOLUTION|>--- conflicted
+++ resolved
@@ -4,11 +4,7 @@
 import { useConfig } from 'dashboard/composables/useConfig';
 import { useKeyboardEvents } from 'dashboard/composables/useKeyboardEvents';
 import { useAI } from 'dashboard/composables/useAI';
-<<<<<<< HEAD
-=======
-import { useMapGetter } from 'dashboard/composables/store';
 import { useAdmin } from 'dashboard/composables/useAdmin';
->>>>>>> 5813628c
 
 // components
 import ReplyBox from './ReplyBox.vue';
@@ -48,11 +44,8 @@
     ReplyBox,
     Banner,
     ConversationLabelSuggestion,
-<<<<<<< HEAD
     Spinner,
-=======
     WhatsappBaileysLinkDeviceModal,
->>>>>>> 5813628c
   },
   mixins: [inboxMixin],
   setup() {
@@ -456,8 +449,6 @@
     makeMessagesRead() {
       this.$store.dispatch('markMessagesRead', { id: this.currentChat.id });
     },
-<<<<<<< HEAD
-=======
     getInReplyToMessage(parentMessage) {
       if (!parentMessage) return {};
       const inReplyToMessageId = parentMessage.content_attributes?.in_reply_to;
@@ -476,7 +467,6 @@
     onCloseBaileysLinkDeviceModal() {
       this.showBaileysLinkDeviceModal = false;
     },
->>>>>>> 5813628c
   },
 };
 </script>
