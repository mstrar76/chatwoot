{
  "INBOX_MGMT": {
    "HEADER": "Inboxes",
    "DESCRIPTION": "A channel is the mode of communication your customer chooses to interact with you. An inbox is where you manage interactions for a specific channel. It can include communications from various sources such as email, live chat, and social media.",
    "LEARN_MORE": "Learn more about inboxes",
    "RECONNECTION_REQUIRED": "Your inbox is disconnected. You won't receive new messages until you reauthorize it.",
    "CLICK_TO_RECONNECT": "Click here to reconnect.",
    "LIST": {
      "404": "There are no inboxes attached to this account."
    },
    "CREATE_FLOW": {
      "CHANNEL": {
        "TITLE": "Choose Channel",
        "BODY": "Choose the provider you want to integrate with Chatwoot."
      },
      "INBOX": {
        "TITLE": "Create Inbox",
        "BODY": "Authenticate your account and create an inbox."
      },
      "AGENT": {
        "TITLE": "Add Agents",
        "BODY": "Add agents to the created inbox."
      },
      "FINISH": {
        "TITLE": "Voilà!",
        "BODY": "You are all set to go!"
      }
    },
    "ADD": {
      "CHANNEL_NAME": {
        "LABEL": "Inbox Name",
        "PLACEHOLDER": "Enter your inbox name (eg: Acme Inc)",
        "ERROR": "Please enter a valid inbox name"
      },
      "WEBSITE_NAME": {
        "LABEL": "Website Name",
        "PLACEHOLDER": "Enter your website name (eg: Acme Inc)"
      },
      "FB": {
        "HELP": "PS: By signing in, we only get access to your Page's messages. Your private messages can never be accessed by Chatwoot.",
        "CHOOSE_PAGE": "Choose Page",
        "CHOOSE_PLACEHOLDER": "Select a page from the list",
        "INBOX_NAME": "Inbox Name",
        "ADD_NAME": "Add a name for your inbox",
        "PICK_NAME": "Pick a Name for your Inbox",
        "PICK_A_VALUE": "Pick a value",
        "CREATE_INBOX": "Create Inbox"
      },
      "INSTAGRAM": {
        "CONTINUE_WITH_INSTAGRAM": "Continue with Instagram",
        "CONNECT_YOUR_INSTAGRAM_PROFILE": "Connect your Instagram Profile",
        "HELP": "To add your Instagram profile as a channel, you need to authenticate your Instagram Profile by clicking on 'Continue with Instagram' ",
        "ERROR_MESSAGE": "There was an error connecting to Instagram, please try again",
        "ERROR_AUTH": "There was an error connecting to Instagram, please try again",
        "NEW_INBOX_SUGGESTION": "This Instagram account was previously linked to a different inbox and has now been migrated here. All new messages will appear here. The old inbox will no longer be able to send or receive messages for this account.",
        "DUPLICATE_INBOX_BANNER": "This Instagram account was migrated to the new Instagram channel inbox. You won’t be able to send/receive Instagram messages from this inbox anymore."
      },
      "TWITTER": {
        "HELP": "To add your Twitter profile as a channel, you need to authenticate your Twitter Profile by clicking on 'Sign in with Twitter' ",
        "ERROR_MESSAGE": "There was an error connecting to Twitter, please try again",
        "TWEETS": {
          "ENABLE": "Create conversations from mentioned Tweets"
        }
      },
      "WEBSITE_CHANNEL": {
        "TITLE": "Website channel",
        "DESC": "Create a channel for your website and start supporting your customers via our website widget.",
        "LOADING_MESSAGE": "Creating Website Support Channel",
        "CHANNEL_AVATAR": {
          "LABEL": "Channel Avatar"
        },
        "CHANNEL_WEBHOOK_URL": {
          "LABEL": "Webhook URL",
          "PLACEHOLDER": "Please enter your Webhook URL",
          "ERROR": "Please enter a valid URL"
        },
        "CHANNEL_DOMAIN": {
          "LABEL": "Website Domain",
          "PLACEHOLDER": "Enter your website domain (eg: acme.com)"
        },
        "CHANNEL_WELCOME_TITLE": {
          "LABEL": "Welcome Heading",
          "PLACEHOLDER": "Hi there !"
        },
        "CHANNEL_WELCOME_TAGLINE": {
          "LABEL": "Welcome Tagline",
          "PLACEHOLDER": "We make it simple to connect with us. Ask us anything, or share your feedback."
        },
        "CHANNEL_GREETING_MESSAGE": {
          "LABEL": "Channel greeting message",
          "PLACEHOLDER": "Acme Inc typically replies in a few hours."
        },
        "CHANNEL_GREETING_TOGGLE": {
          "LABEL": "Enable channel greeting",
          "HELP_TEXT": "Auto-send greeting messages when customers start a conversation and send their first message.",
          "ENABLED": "Enabled",
          "DISABLED": "Disabled"
        },
        "REPLY_TIME": {
          "TITLE": "Set Reply time",
          "IN_A_FEW_MINUTES": "In a few minutes",
          "IN_A_FEW_HOURS": "In a few hours",
          "IN_A_DAY": "In a day",
          "HELP_TEXT": "This reply time will be displayed on the live chat widget"
        },
        "WIDGET_COLOR": {
          "LABEL": "Widget Color",
          "PLACEHOLDER": "Update the widget color used in widget"
        },
        "SUBMIT_BUTTON": "Create inbox",
        "API": {
          "ERROR_MESSAGE": "We were not able to create a website channel, please try again"
        }
      },
      "TWILIO": {
        "TITLE": "Twilio SMS/WhatsApp Channel",
        "DESC": "Integrate Twilio and start supporting your customers via SMS or WhatsApp.",
        "ACCOUNT_SID": {
          "LABEL": "Account SID",
          "PLACEHOLDER": "Please enter your Twilio Account SID",
          "ERROR": "This field is required"
        },
        "API_KEY": {
          "USE_API_KEY": "Use API Key Authentication",
          "LABEL": "API Key SID",
          "PLACEHOLDER": "Please enter your API Key SID",
          "ERROR": "This field is required"
        },
        "API_KEY_SECRET": {
          "LABEL": "API Key Secret",
          "PLACEHOLDER": "Please enter your API Key Secret",
          "ERROR": "This field is required"
        },
        "MESSAGING_SERVICE_SID": {
          "LABEL": "Messaging Service SID",
          "PLACEHOLDER": "Please enter your Twilio Messaging Service SID",
          "ERROR": "This field is required",
          "USE_MESSAGING_SERVICE": "Use a Twilio Messaging Service"
        },
        "CHANNEL_TYPE": {
          "LABEL": "Channel Type",
          "ERROR": "Please select your Channel Type"
        },
        "AUTH_TOKEN": {
          "LABEL": "Auth Token",
          "PLACEHOLDER": "Please enter your Twilio Auth Token",
          "ERROR": "This field is required"
        },
        "CHANNEL_NAME": {
          "LABEL": "Inbox Name",
          "PLACEHOLDER": "Please enter a inbox name",
          "ERROR": "This field is required"
        },
        "PHONE_NUMBER": {
          "LABEL": "Phone Number",
          "PLACEHOLDER": "Please enter the phone number from which message will be sent.",
          "ERROR": "Please provide a valid phone number that starts with a `+` sign and does not contain any spaces."
        },
        "API_CALLBACK": {
          "TITLE": "Callback URL",
          "SUBTITLE": "You have to configure the message callback URL in Twilio with the URL mentioned here."
        },
        "SUBMIT_BUTTON": "Create Twilio Channel",
        "API": {
          "ERROR_MESSAGE": "We were not able to authenticate Twilio credentials, please try again"
        }
      },
      "SMS": {
        "TITLE": "SMS Channel",
        "DESC": "Start supporting your customers via SMS.",
        "PROVIDERS": {
          "LABEL": "API Provider",
          "TWILIO": "Twilio",
          "BANDWIDTH": "Bandwidth"
        },
        "API": {
          "ERROR_MESSAGE": "We were not able to save the SMS channel"
        },
        "BANDWIDTH": {
          "ACCOUNT_ID": {
            "LABEL": "Account ID",
            "PLACEHOLDER": "Please enter your Bandwidth Account ID",
            "ERROR": "This field is required"
          },
          "API_KEY": {
            "LABEL": "API Key",
            "PLACEHOLDER": "Please enter your Bandwidth API Key",
            "ERROR": "This field is required"
          },
          "API_SECRET": {
            "LABEL": "API Secret",
            "PLACEHOLDER": "Please enter your Bandwidth API Secret",
            "ERROR": "This field is required"
          },
          "APPLICATION_ID": {
            "LABEL": "Application ID",
            "PLACEHOLDER": "Please enter your Bandwidth Application ID",
            "ERROR": "This field is required"
          },
          "INBOX_NAME": {
            "LABEL": "Inbox Name",
            "PLACEHOLDER": "Please enter a inbox name",
            "ERROR": "This field is required"
          },
          "PHONE_NUMBER": {
            "LABEL": "Phone number",
            "PLACEHOLDER": "Please enter the phone number from which message will be sent.",
            "ERROR": "Please provide a valid phone number that starts with a `+` sign and does not contain any spaces."
          },
          "SUBMIT_BUTTON": "Create Bandwidth Channel",
          "API": {
            "ERROR_MESSAGE": "We were not able to authenticate Bandwidth credentials, please try again"
          },
          "API_CALLBACK": {
            "TITLE": "Callback URL",
            "SUBTITLE": "You have to configure the message callback URL in Bandwidth with the URL mentioned here."
          }
        }
      },
      "WHATSAPP": {
        "TITLE": "WhatsApp Channel",
        "DESC": "Start supporting your customers via WhatsApp.",
        "PROVIDERS": {
          "LABEL": "API Provider",
          "WHATSAPP_EMBEDDED": "WhatsApp Business",
          "TWILIO": "Twilio",
          "WHATSAPP_CLOUD": "WhatsApp Cloud",
<<<<<<< HEAD
          "WHATSAPP_CLOUD_DESC": "Quick setup through Meta",
          "TWILIO_DESC": "Connect via Twilio credentials",
          "360_DIALOG": "360Dialog"
=======
          "360_DIALOG": "360Dialog",
          "BAILEYS": "Baileys"
>>>>>>> 5813628c
        },
        "SELECT_PROVIDER": {
          "TITLE": "Select your API provider",
          "DESCRIPTION": "Choose your WhatsApp provider. You can connect directly through Meta which requires no setup, or connect through Twilio using your account credentials."
        },
        "INBOX_NAME": {
          "LABEL": "Inbox Name",
          "PLACEHOLDER": "Please enter an inbox name",
          "ERROR": "This field is required"
        },
        "PHONE_NUMBER": {
          "LABEL": "Phone number",
          "PLACEHOLDER": "Please enter the phone number from which message will be sent.",
          "ERROR": "Please provide a valid phone number that starts with a `+` sign and does not contain any spaces."
        },
        "PHONE_NUMBER_ID": {
          "LABEL": "Phone number ID",
          "PLACEHOLDER": "Please enter the Phone number ID obtained from Facebook developer dashboard.",
          "ERROR": "Please enter a valid value."
        },
        "BUSINESS_ACCOUNT_ID": {
          "LABEL": "Business Account ID",
          "PLACEHOLDER": "Please enter the Business Account ID obtained from Facebook developer dashboard.",
          "ERROR": "Please enter a valid value."
        },
        "WEBHOOK_VERIFY_TOKEN": {
          "LABEL": "Webhook Verify Token",
          "PLACEHOLDER": "Enter a verify token which you want to configure for Facebook webhooks.",
          "ERROR": "Please enter a valid value."
        },
        "API_KEY": {
          "LABEL": "API key",
          "SUBTITLE": "Configure the WhatsApp API key.",
          "PLACEHOLDER": "API key",
          "ERROR": "Please enter a valid value."
        },
        "API_CALLBACK": {
          "TITLE": "Callback URL",
          "SUBTITLE": "You have to configure the webhook URL and the verification token in the Facebook Developer portal with the values shown below.",
          "WEBHOOK_URL": "Webhook URL",
          "WEBHOOK_VERIFICATION_TOKEN": "Webhook Verification Token"
        },
        "PROVIDER_URL": {
          "LABEL": "Provider URL",
          "PLACEHOLDER": "If provider is not running locally, please provide the URL",
          "ERROR": "Please enter a valid URL"
        },
        "MARK_AS_READ": {
          "LABEL": "Send read receipts"
        },
        "ADVANCED_OPTIONS": "Advanced options",
        "BAILEYS": {
          "SUBTITLE": "Click below to setup the WhatsApp channel using Baileys.",
          "LINK_BUTTON": "Link device",
          "LINK_DEVICE_MODAL": {
            "TITLE": "Link your device",
            "SUBTITLE": "Scan the QR code to link your device. Make sure the phone number is correct before scanning.",
            "LOADING_QRCODE": "Loading QR code...",
            "RECONNECTING": "Connecting...",
            "LINK_DEVICE": "Link device",
            "DISCONNECT": "Disconnect",
            "CONNECTED": "Your device has been connected successfully. You can now start sending and receiving messages."
          }
        },
        "SUBMIT_BUTTON": "Create WhatsApp Channel",
        "EMBEDDED_SIGNUP": {
          "TITLE": "Quick Setup with Meta",
          "DESC": "You will be redirected to Meta to log into your WhatsApp Business account. Having admin access will help make the setup smooth and easy.",
          "BENEFITS": {
            "TITLE": "Benefits of Embedded Signup:",
            "EASY_SETUP": "No manual configuration required",
            "SECURE_AUTH": "Secure OAuth based authentication",
            "AUTO_CONFIG": "Automatic webhook and phone number configuration"
          },
          "SUBMIT_BUTTON": "Connect with WhatsApp Business",
          "AUTH_PROCESSING": "Authenticating with Meta",
          "WAITING_FOR_BUSINESS_INFO": "Please complete business setup in the Meta window...",
          "PROCESSING": "Setting up your WhatsApp Business Account",
          "LOADING_SDK": "Loading Facebook SDK...",
          "CANCELLED": "WhatsApp Signup was cancelled",
          "SUCCESS_TITLE": "WhatsApp Business Account Connected!",
          "WAITING_FOR_AUTH": "Waiting for authentication...",
          "INVALID_BUSINESS_DATA": "Invalid business data received from Facebook. Please try again.",
          "SIGNUP_ERROR": "Signup error occurred",
          "AUTH_NOT_COMPLETED": "Authentication not completed. Please restart the process.",
          "SUCCESS_FALLBACK": "WhatsApp Business Account has been successfully configured"
        },
        "API": {
          "ERROR_MESSAGE": "We were not able to save the WhatsApp channel"
        }
      },
      "VOICE": {
        "TITLE": "Voice Channel",
        "DESC": "Integrate Twilio Voice and start supporting your customers via phone calls.",
        "PHONE_NUMBER": {
          "LABEL": "Phone Number",
          "PLACEHOLDER": "Enter your phone number (e.g. +1234567890)",
          "ERROR": "Please provide a valid phone number in E.164 format (e.g. +1234567890)"
        },
        "TWILIO": {
          "ACCOUNT_SID": {
            "LABEL": "Account SID",
            "PLACEHOLDER": "Enter your Twilio Account SID",
            "REQUIRED": "Account SID is required"
          },
          "AUTH_TOKEN": {
            "LABEL": "Auth Token",
            "PLACEHOLDER": "Enter your Twilio Auth Token",
            "REQUIRED": "Auth Token is required"
          },
          "API_KEY_SID": {
            "LABEL": "API Key SID",
            "PLACEHOLDER": "Enter your Twilio API Key SID",
            "REQUIRED": "API Key SID is required"
          },
          "API_KEY_SECRET": {
            "LABEL": "API Key Secret",
            "PLACEHOLDER": "Enter your Twilio API Key Secret",
            "REQUIRED": "API Key Secret is required"
          },
          "TWIML_APP_SID": {
            "LABEL": "TwiML App SID",
            "PLACEHOLDER": "Enter your Twilio TwiML App SID (starts with AP)",
            "REQUIRED": "TwiML App SID is required"
          }
        },
        "SUBMIT_BUTTON": "Create Voice Channel",
        "API": {
          "ERROR_MESSAGE": "We were not able to create the voice channel"
        }
      },
      "API_CHANNEL": {
        "TITLE": "API Channel",
        "DESC": "Integrate with API channel and start supporting your customers.",
        "CHANNEL_NAME": {
          "LABEL": "Channel Name",
          "PLACEHOLDER": "Please enter a channel name",
          "ERROR": "This field is required"
        },
        "WEBHOOK_URL": {
          "LABEL": "Webhook URL",
          "SUBTITLE": "Configure the URL where you want to receive callbacks on events.",
          "PLACEHOLDER": "Webhook URL"
        },
        "SUBMIT_BUTTON": "Create API Channel",
        "API": {
          "ERROR_MESSAGE": "We were not able to save the api channel"
        }
      },
      "EMAIL_CHANNEL": {
        "TITLE": "Email Channel",
        "DESC": "Integrate your email inbox.",
        "CHANNEL_NAME": {
          "LABEL": "Channel Name",
          "PLACEHOLDER": "Please enter a channel name",
          "ERROR": "This field is required"
        },
        "EMAIL": {
          "LABEL": "Email",
          "SUBTITLE": "Provide the email address where your customers send support requests.",
          "PLACEHOLDER": "Email"
        },
        "SUBMIT_BUTTON": "Create Email Channel",
        "API": {
          "ERROR_MESSAGE": "We were not able to save the email channel"
        },
        "FINISH_MESSAGE": "Start forwarding your emails to the following email address."
      },
      "LINE_CHANNEL": {
        "TITLE": "LINE Channel",
        "DESC": "Integrate with LINE channel and start supporting your customers.",
        "CHANNEL_NAME": {
          "LABEL": "Channel Name",
          "PLACEHOLDER": "Please enter a channel name",
          "ERROR": "This field is required"
        },
        "LINE_CHANNEL_ID": {
          "LABEL": "LINE Channel ID",
          "PLACEHOLDER": "LINE Channel ID"
        },
        "LINE_CHANNEL_SECRET": {
          "LABEL": "LINE Channel Secret",
          "PLACEHOLDER": "LINE Channel Secret"
        },
        "LINE_CHANNEL_TOKEN": {
          "LABEL": "LINE Channel Token",
          "PLACEHOLDER": "LINE Channel Token"
        },
        "SUBMIT_BUTTON": "Create LINE Channel",
        "API": {
          "ERROR_MESSAGE": "We were not able to save the LINE channel"
        },
        "API_CALLBACK": {
          "TITLE": "Callback URL",
          "SUBTITLE": "You have to configure the webhook URL in LINE application with the URL mentioned here."
        }
      },
      "TELEGRAM_CHANNEL": {
        "TITLE": "Telegram Channel",
        "DESC": "Integrate with Telegram channel and start supporting your customers.",
        "BOT_TOKEN": {
          "LABEL": "Bot Token",
          "SUBTITLE": "Configure the bot token you have obtained from Telegram BotFather.",
          "PLACEHOLDER": "Bot Token"
        },
        "SUBMIT_BUTTON": "Create Telegram Channel",
        "API": {
          "ERROR_MESSAGE": "We were not able to save the telegram channel"
        }
      },
      "AUTH": {
        "TITLE": "Choose a channel",
        "DESC": "Chatwoot supports live-chat widgets, Facebook Messenger, WhatsApp, Emails, etc., as channels. If you want to build a custom channel, you can create it using the API channel. To get started, choose one of the channels below."
      },
      "AGENTS": {
        "TITLE": "Agents",
        "DESC": "Here you can add agents to manage your newly created inbox. Only these selected agents will have access to your inbox. Agents which are not part of this inbox will not be able to see or respond to messages in this inbox when they login. <br> <b>PS:</b> As an administrator, if you need access to all inboxes, you should add yourself as agent to all inboxes that you create.",
        "VALIDATION_ERROR": "Add at least one agent to your new Inbox",
        "PICK_AGENTS": "Pick agents for the inbox"
      },
      "DETAILS": {
        "TITLE": "Inbox Details",
        "DESC": "From the dropdown below, select the Facebook Page you want to connect to Chatwoot. You can also give a custom name to your inbox for better identification."
      },
      "FINISH": {
        "TITLE": "Nailed It!",
        "DESC": "You have successfully finished integrating your Facebook Page with Chatwoot. Next time a customer messages your Page, the conversation will automatically appear on your inbox.<br>We are also providing you with a widget script that you can easily add to your website. Once this is live on your website, customers can message you right from your website without the help of any external tool and the conversation will appear right here, on Chatwoot.<br>Cool, huh? Well, we sure try to be :)"
      },
      "EMAIL_PROVIDER": {
        "TITLE": "Select your email provider",
        "DESCRIPTION": "Select an email provider from the list below. If you don't see your email provider in the list, you can select the other provider option and provide the IMAP and SMTP Credentials."
      },
      "MICROSOFT": {
        "TITLE": "Microsoft Email",
        "DESCRIPTION": "Click on the Sign in with Microsoft button to get started. You will redirected to the email sign in page. Once you accept the requested permissions, you would be redirected back to the inbox creation step.",
        "EMAIL_PLACEHOLDER": "Enter email address",
        "SIGN_IN": "Sign in with Microsoft",
        "ERROR_MESSAGE": "There was an error connecting to Microsoft, please try again"
      },
      "GOOGLE": {
        "TITLE": "Google Email",
        "DESCRIPTION": "Click on the Sign in with Google button to get started. You will redirected to the email sign in page. Once you accept the requested permissions, you would be redirected back to the inbox creation step.",
        "SIGN_IN": "Sign in with Google",
        "EMAIL_PLACEHOLDER": "Enter email address",
        "ERROR_MESSAGE": "There was an error connecting to Google, please try again"
      }
    },
    "DETAILS": {
      "LOADING_FB": "Authenticating you with Facebook...",
      "ERROR_FB_LOADING": "Error loading Facebook SDK. Please disable any ad-blockers and try again from a different browser.",
      "ERROR_FB_AUTH": "Something went wrong, Please refresh page...",
      "ERROR_FB_UNAUTHORIZED": "You're not authorized to perform this action. ",
      "ERROR_FB_UNAUTHORIZED_HELP": "Please ensure you have access to the Facebook page with full control. You can read more about Facebook roles <a href=\" https://www.facebook.com/help/187316341316631\">here</a>.",
      "CREATING_CHANNEL": "Creating your Inbox...",
      "TITLE": "Configure Inbox Details",
      "DESC": ""
    },
    "AGENTS": {
      "BUTTON_TEXT": "Add agents",
      "ADD_AGENTS": "Adding Agents to your Inbox..."
    },
    "FINISH": {
      "TITLE": "Your Inbox is ready!",
      "MESSAGE": "You can now engage with your customers through your new Channel. Happy supporting",
      "BUTTON_TEXT": "Take me there",
      "MORE_SETTINGS": "More settings",
      "WEBSITE_SUCCESS": "You have successfully finished creating a website channel. Copy the code shown below and paste it on your website. Next time a customer use the live chat, the conversation will automatically appear on your inbox."
    },
    "REAUTH": "Reauthorize",
    "VIEW": "View",
    "EDIT": {
      "API": {
        "SUCCESS_MESSAGE": "Inbox settings updated successfully",
        "AUTO_ASSIGNMENT_SUCCESS_MESSAGE": "Auto assignment updated successfully",
        "ERROR_MESSAGE": "We couldn't update inbox settings. Please try again later."
      },
      "EMAIL_COLLECT_BOX": {
        "ENABLED": "Enabled",
        "DISABLED": "Disabled"
      },
      "ENABLE_CSAT": {
        "ENABLED": "Enabled",
        "DISABLED": "Disabled"
      },
      "SENDER_NAME_SECTION": {
        "TITLE": "Sender name",
        "SUB_TEXT": "Select the name shown to your customer when they receive emails from your agents.",
        "FOR_EG": "For eg:",
        "FRIENDLY": {
          "TITLE": "Friendly",
          "FROM": "from",
          "SUBTITLE": "Add the name of the agent who sent the reply in the sender name to make it friendly."
        },
        "PROFESSIONAL": {
          "TITLE": "Professional",
          "SUBTITLE": "Use only the configured business name as the sender name in the email header."
        },
        "BUSINESS_NAME": {
          "BUTTON_TEXT": "+ Configure your business name",
          "PLACEHOLDER": "Enter your business name",
          "SAVE_BUTTON_TEXT": "Save"
        }
      },
      "ALLOW_MESSAGES_AFTER_RESOLVED": {
        "ENABLED": "Enabled",
        "DISABLED": "Disabled"
      },
      "ENABLE_CONTINUITY_VIA_EMAIL": {
        "ENABLED": "Enabled",
        "DISABLED": "Disabled"
      },
      "LOCK_TO_SINGLE_CONVERSATION": {
        "ENABLED": "Enabled",
        "DISABLED": "Disabled"
      },
      "ENABLE_HMAC": {
        "LABEL": "Enable"
      }
    },
    "DELETE": {
      "BUTTON_TEXT": "Delete",
      "AVATAR_DELETE_BUTTON_TEXT": "Delete Avatar",
      "CONFIRM": {
        "TITLE": "Confirm Deletion",
        "MESSAGE": "Are you sure to delete ",
        "PLACE_HOLDER": "Please type {inboxName} to confirm",
        "YES": "Yes, Delete ",
        "NO": "No, Keep "
      },
      "API": {
        "SUCCESS_MESSAGE": "Inbox deleted successfully",
        "ERROR_MESSAGE": "Could not delete inbox. Please try again later.",
        "AVATAR_SUCCESS_MESSAGE": "Inbox avatar deleted successfully",
        "AVATAR_ERROR_MESSAGE": "Could not delete the inbox avatar. Please try again later."
      }
    },
    "TABS": {
      "SETTINGS": "Settings",
      "COLLABORATORS": "Collaborators",
      "CONFIGURATION": "Configuration",
      "CAMPAIGN": "Campaigns",
      "PRE_CHAT_FORM": "Pre Chat Form",
      "BUSINESS_HOURS": "Business Hours",
      "WIDGET_BUILDER": "Widget Builder",
      "BOT_CONFIGURATION": "Bot Configuration",
      "CSAT": "CSAT"
    },
    "SETTINGS": "Settings",
    "FEATURES": {
      "LABEL": "Features",
      "DISPLAY_FILE_PICKER": "Display file picker on the widget",
      "DISPLAY_EMOJI_PICKER": "Display emoji picker on the widget",
      "ALLOW_END_CONVERSATION": "Allow users to end conversation from the widget",
      "USE_INBOX_AVATAR_FOR_BOT": "Use inbox name and avatar for the bot"
    },
    "SETTINGS_POPUP": {
      "MESSENGER_HEADING": "Messenger Script",
      "MESSENGER_SUB_HEAD": "Place this button inside your body tag",
      "INBOX_AGENTS": "Agents",
      "INBOX_AGENTS_SUB_TEXT": "Add or remove agents from this inbox",
      "AGENT_ASSIGNMENT": "Conversation Assignment",
      "AGENT_ASSIGNMENT_SUB_TEXT": "Update conversation assignment settings",
      "UPDATE": "Update",
      "ENABLE_EMAIL_COLLECT_BOX": "Enable email collect box",
      "ENABLE_EMAIL_COLLECT_BOX_SUB_TEXT": "Enable or disable email collect box on new conversation",
      "AUTO_ASSIGNMENT": "Enable auto assignment",
      "SENDER_NAME_SECTION": "Enable Agent Name in Email",
      "SENDER_NAME_SECTION_TEXT": "Enable/Disable showing Agent's name in email, if disabled it will show business name",
      "ENABLE_CONTINUITY_VIA_EMAIL": "Enable conversation continuity via email",
      "ENABLE_CONTINUITY_VIA_EMAIL_SUB_TEXT": "Conversations will continue over email if the contact email address is available.",
      "LOCK_TO_SINGLE_CONVERSATION": "Lock to single conversation",
      "LOCK_TO_SINGLE_CONVERSATION_SUB_TEXT": "Enable or disable multiple conversations for the same contact in this inbox",
      "INBOX_UPDATE_TITLE": "Inbox Settings",
      "INBOX_UPDATE_SUB_TEXT": "Update your inbox settings",
      "AUTO_ASSIGNMENT_SUB_TEXT": "Enable or disable the automatic assignment of new conversations to the agents added to this inbox.",
      "HMAC_VERIFICATION": "User Identity Validation",
      "HMAC_DESCRIPTION": "With this key you can generate a secret token that can be used to verify the identity of your users.",
      "HMAC_LINK_TO_DOCS": "You can read more here.",
      "HMAC_MANDATORY_VERIFICATION": "Enforce User Identity Validation",
      "HMAC_MANDATORY_DESCRIPTION": "If enabled, requests that cannot be verified will be rejected.",
      "INBOX_IDENTIFIER": "Inbox Identifier",
      "INBOX_IDENTIFIER_SUB_TEXT": "Use the `inbox_identifier` token shown here to authentication your API clients.",
      "FORWARD_EMAIL_TITLE": "Forward to Email",
      "FORWARD_EMAIL_SUB_TEXT": "Start forwarding your emails to the following email address.",
      "ALLOW_MESSAGES_AFTER_RESOLVED": "Allow messages after conversation resolved",
      "ALLOW_MESSAGES_AFTER_RESOLVED_SUB_TEXT": "Allow the end-users to send messages even after the conversation is resolved.",
      "WHATSAPP_SECTION_SUBHEADER": "This API Key is used for the integration with the WhatsApp APIs.",
      "WHATSAPP_SECTION_UPDATE_SUBHEADER": "Enter the new API key to be used for the integration with the WhatsApp APIs.",
      "WHATSAPP_SECTION_TITLE": "API Key",
      "WHATSAPP_SECTION_UPDATE_TITLE": "Update API Key",
      "WHATSAPP_SECTION_UPDATE_PLACEHOLDER": "Enter the new API Key here",
      "WHATSAPP_SECTION_UPDATE_BUTTON": "Update",
      "WHATSAPP_WEBHOOK_TITLE": "Webhook Verification Token",
      "WHATSAPP_WEBHOOK_SUBHEADER": "This token is used to verify the authenticity of the webhook endpoint.",
      "WHATSAPP_MANAGE_PROVIDER_CONNECTION_TITLE": "Manage Provider Connection",
      "WHATSAPP_MANAGE_PROVIDER_CONNECTION_SUBHEADER": "Link your device and manage the provider connection.",
      "WHATSAPP_MANAGE_PROVIDER_CONNECTION_BUTTON": "Manage connection",
      "WHATSAPP_PROVIDER_URL_TITLE": "Provider URL",
      "WHATSAPP_PROVIDER_URL_SUBHEADER": "If the provider is not running locally, please provide the URL.",
      "WHATSAPP_PROVIDER_URL_PLACEHOLDER": "Enter the provider URL",
      "WHATSAPP_PROVIDER_URL_ERROR": "Please enter a valid URL",
      "UPDATE_PRE_CHAT_FORM_SETTINGS": "Update Pre Chat Form Settings",
      "WHATSAPP_MARK_AS_READ_TITLE": "Read receipts",
      "WHATSAPP_MARK_AS_READ_SUBHEADER": "If turned off, when a message is viewed in Chatwoot, a read receipt will not be sent to the sender. Your messages will still be able to receive read receipts from the sender.",
      "WHATSAPP_MARK_AS_READ_LABEL": "Send read receipts"
    },
    "HELP_CENTER": {
      "LABEL": "Help Center",
      "PLACEHOLDER": "Select Help Center",
      "SELECT_PLACEHOLDER": "Select Help Center",
      "REMOVE": "Remove Help Center",
      "SUB_TEXT": "Attach a Help Center with the inbox"
    },
    "AUTO_ASSIGNMENT": {
      "MAX_ASSIGNMENT_LIMIT": "Auto assignment limit",
      "MAX_ASSIGNMENT_LIMIT_RANGE_ERROR": "Please enter a value greater than 0",
      "MAX_ASSIGNMENT_LIMIT_SUB_TEXT": "Limit the maximum number of conversations from this inbox that can be auto assigned to an agent"
    },
    "FACEBOOK_REAUTHORIZE": {
      "TITLE": "Reauthorize",
      "SUBTITLE": "Your Facebook connection has expired, please reconnect your Facebook page to continue services",
      "MESSAGE_SUCCESS": "Reconnection successful",
      "MESSAGE_ERROR": "There was an error, please try again"
    },
    "PRE_CHAT_FORM": {
      "DESCRIPTION": "Pre chat forms enable you to capture user information before they start conversation with you.",
      "SET_FIELDS": "Pre chat form fields",
      "SET_FIELDS_HEADER": {
        "FIELDS": "Fields",
        "LABEL": "Label",
        "PLACE_HOLDER": "Placeholder",
        "KEY": "Key",
        "TYPE": "Type",
        "REQUIRED": "Required"
      },
      "ENABLE": {
        "LABEL": "Enable pre chat form",
        "OPTIONS": {
          "ENABLED": "Yes",
          "DISABLED": "No"
        }
      },
      "PRE_CHAT_MESSAGE": {
        "LABEL": "Pre chat message",
        "PLACEHOLDER": "This message would be visible to the users along with the form"
      },
      "REQUIRE_EMAIL": {
        "LABEL": "Visitors should provide their name and email address before starting the chat"
      }
    },
    "CSAT": {
      "TITLE": "Enable CSAT",
      "SUBTITLE": "Automatically trigger CSAT surveys at the end of conversations to understand how customers feel about their support experience. Track satisfaction trends and identify areas for improvement over time.",
      "DISPLAY_TYPE": {
        "LABEL": "Display type"
      },
      "MESSAGE": {
        "LABEL": "Message",
        "PLACEHOLDER": "Please enter a message to show users with the form"
      },
      "SURVEY_RULE": {
        "LABEL": "Survey rule",
        "DESCRIPTION_PREFIX": "Send the survey if the conversation",
        "DESCRIPTION_SUFFIX": "any of the labels",
        "OPERATOR": {
          "CONTAINS": "contains",
          "DOES_NOT_CONTAINS": "does not contain"
        },
        "SELECT_PLACEHOLDER": "select labels"
      },
      "NOTE": "Note: CSAT surveys are sent only once per conversation",
      "API": {
        "SUCCESS_MESSAGE": "CSAT settings updated successfully",
        "ERROR_MESSAGE": "We couldn't update CSAT settings. Please try again later."
      }
    },
    "BUSINESS_HOURS": {
      "TITLE": "Set your availability",
      "SUBTITLE": "Set your availability on your livechat widget",
      "WEEKLY_TITLE": "Set your weekly hours",
      "TIMEZONE_LABEL": "Select timezone",
      "UPDATE": "Update business hours settings",
      "TOGGLE_AVAILABILITY": "Enable business availability for this inbox",
      "UNAVAILABLE_MESSAGE_LABEL": "Unavailable message for visitors",
      "TOGGLE_HELP": "Enabling business availability will show the available hours on live chat widget even if all the agents are offline. Outside available hours visitors can be warned with a message and a pre-chat form.",
      "DAY": {
        "ENABLE": "Enable availability for this day",
        "UNAVAILABLE": "Unavailable",
        "HOURS": "hours",
        "VALIDATION_ERROR": "Starting time should be before closing time.",
        "CHOOSE": "Choose"
      },
      "ALL_DAY": "All-Day"
    },
    "IMAP": {
      "TITLE": "IMAP",
      "SUBTITLE": "Set your IMAP details",
      "NOTE_TEXT": "To enable SMTP, please configure IMAP.",
      "UPDATE": "Update IMAP settings",
      "TOGGLE_AVAILABILITY": "Enable IMAP configuration for this inbox",
      "TOGGLE_HELP": "Enabling IMAP will help the user to receive email",
      "EDIT": {
        "SUCCESS_MESSAGE": "IMAP settings updated successfully",
        "ERROR_MESSAGE": "Unable to update IMAP settings"
      },
      "ADDRESS": {
        "LABEL": "Address",
        "PLACE_HOLDER": "Address (Eg: imap.gmail.com)"
      },
      "PORT": {
        "LABEL": "Port",
        "PLACE_HOLDER": "Port"
      },
      "LOGIN": {
        "LABEL": "Login",
        "PLACE_HOLDER": "Login"
      },
      "PASSWORD": {
        "LABEL": "Password",
        "PLACE_HOLDER": "Password"
      },
      "ENABLE_SSL": "Enable SSL"
    },
    "MICROSOFT": {
      "TITLE": "Microsoft",
      "SUBTITLE": "Reauthorize your MICROSOFT account"
    },
    "SMTP": {
      "TITLE": "SMTP",
      "SUBTITLE": "Set your SMTP details",
      "UPDATE": "Update SMTP settings",
      "TOGGLE_AVAILABILITY": "Enable SMTP configuration for this inbox",
      "TOGGLE_HELP": "Enabling SMTP will help the user to send email",
      "EDIT": {
        "SUCCESS_MESSAGE": "SMTP settings updated successfully",
        "ERROR_MESSAGE": "Unable to update SMTP settings"
      },
      "ADDRESS": {
        "LABEL": "Address",
        "PLACE_HOLDER": "Address (Eg: smtp.gmail.com)"
      },
      "PORT": {
        "LABEL": "Port",
        "PLACE_HOLDER": "Port"
      },
      "LOGIN": {
        "LABEL": "Login",
        "PLACE_HOLDER": "Login"
      },
      "PASSWORD": {
        "LABEL": "Password",
        "PLACE_HOLDER": "Password"
      },
      "DOMAIN": {
        "LABEL": "Domain",
        "PLACE_HOLDER": "Domain"
      },
      "ENCRYPTION": "Encryption",
      "SSL_TLS": "SSL/TLS",
      "START_TLS": "STARTTLS",
      "OPEN_SSL_VERIFY_MODE": "Open SSL Verify Mode",
      "AUTH_MECHANISM": "Authentication"
    },
    "NOTE": "Note: ",
    "WIDGET_BUILDER": {
      "WIDGET_OPTIONS": {
        "AVATAR": {
          "LABEL": "Website Avatar",
          "DELETE": {
            "API": {
              "SUCCESS_MESSAGE": "Avatar deleted successfully",
              "ERROR_MESSAGE": "There was an error, please try again"
            }
          }
        },
        "WEBSITE_NAME": {
          "LABEL": "Website Name",
          "PLACE_HOLDER": "Enter your website name (eg: Acme Inc)",
          "ERROR": "Please enter a valid website name"
        },
        "WELCOME_HEADING": {
          "LABEL": "Welcome Heading",
          "PLACE_HOLDER": "Hi there!"
        },
        "WELCOME_TAGLINE": {
          "LABEL": "Welcome Tagline",
          "PLACE_HOLDER": "We make it simple to connect with us. Ask us anything, or share your feedback."
        },
        "REPLY_TIME": {
          "LABEL": "Reply Time",
          "IN_A_FEW_MINUTES": "In a few minutes",
          "IN_A_FEW_HOURS": "In a few hours",
          "IN_A_DAY": "In a day"
        },
        "WIDGET_COLOR_LABEL": "Widget Color",
        "WIDGET_BUBBLE_POSITION_LABEL": "Widget Bubble Position",
        "WIDGET_BUBBLE_TYPE_LABEL": "Widget Bubble Type",
        "WIDGET_BUBBLE_LAUNCHER_TITLE": {
          "DEFAULT": "Chat with us",
          "LABEL": "Widget Bubble Launcher Title",
          "PLACE_HOLDER": "Chat with us"
        },
        "UPDATE": {
          "BUTTON_TEXT": "Update Widget Settings",
          "API": {
            "SUCCESS_MESSAGE": "Widget settings updated successfully",
            "ERROR_MESSAGE": "Unable to update widget settings"
          }
        },
        "WIDGET_VIEW_OPTION": {
          "PREVIEW": "Preview",
          "SCRIPT": "Script"
        },
        "WIDGET_BUBBLE_POSITION": {
          "LEFT": "Left",
          "RIGHT": "Right"
        },
        "WIDGET_BUBBLE_TYPE": {
          "STANDARD": "Standard",
          "EXPANDED_BUBBLE": "Expanded Bubble"
        }
      },
      "WIDGET_SCREEN": {
        "DEFAULT": "Default",
        "CHAT": "Chat"
      },
      "REPLY_TIME": {
        "IN_A_FEW_MINUTES": "Typically replies in a few minutes",
        "IN_A_FEW_HOURS": "Typically replies in a few hours",
        "IN_A_DAY": "Typically replies in a day"
      },
      "FOOTER": {
        "START_CONVERSATION_BUTTON_TEXT": "Start Conversation",
        "CHAT_INPUT_PLACEHOLDER": "Type your message"
      },
      "BODY": {
        "TEAM_AVAILABILITY": {
          "ONLINE": "We are Online",
          "OFFLINE": "We are away at the moment"
        },
        "USER_MESSAGE": "Hi",
        "AGENT_MESSAGE": "Hello"
      },
      "BRANDING_TEXT": "Powered by Chatwoot",
      "SCRIPT_SETTINGS": "\n      window.chatwootSettings = {options};"
    },
    "EMAIL_PROVIDERS": {
      "MICROSOFT": "Microsoft",
      "GOOGLE": "Google",
      "OTHER_PROVIDERS": "Other Providers"
    },
    "CHANNELS": {
      "MESSENGER": "Messenger",
      "WEB_WIDGET": "Website",
      "TWITTER_PROFILE": "Twitter",
      "TWILIO_SMS": "Twilio SMS",
      "WHATSAPP": "WhatsApp",
      "SMS": "SMS",
      "EMAIL": "Email",
      "TELEGRAM": "Telegram",
      "LINE": "Line",
      "API": "API Channel",
      "INSTAGRAM": "Instagram",
      "VOICE": "Voice"
    }
  }
}<|MERGE_RESOLUTION|>--- conflicted
+++ resolved
@@ -225,14 +225,11 @@
           "WHATSAPP_EMBEDDED": "WhatsApp Business",
           "TWILIO": "Twilio",
           "WHATSAPP_CLOUD": "WhatsApp Cloud",
-<<<<<<< HEAD
           "WHATSAPP_CLOUD_DESC": "Quick setup through Meta",
           "TWILIO_DESC": "Connect via Twilio credentials",
-          "360_DIALOG": "360Dialog"
-=======
           "360_DIALOG": "360Dialog",
-          "BAILEYS": "Baileys"
->>>>>>> 5813628c
+          "BAILEYS": "Baileys",
+          "BAILEYS_DESC": "Connect via Baileys"
         },
         "SELECT_PROVIDER": {
           "TITLE": "Select your API provider",
