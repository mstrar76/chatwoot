--- conflicted
+++ resolved
@@ -6,8 +6,8 @@
 import Twilio from './Twilio.vue';
 import ThreeSixtyDialogWhatsapp from './360DialogWhatsapp.vue';
 import CloudWhatsapp from './CloudWhatsapp.vue';
-<<<<<<< HEAD
 import WhatsappEmbeddedSignup from './WhatsappEmbeddedSignup.vue';
+import BaileysWhatsapp from './BaileysWhatsapp.vue';
 import { FEATURE_FLAGS } from 'dashboard/featureFlags';
 
 const route = useRoute();
@@ -21,6 +21,7 @@
   WHATSAPP_CLOUD: 'whatsapp_cloud',
   WHATSAPP_EMBEDDED: 'whatsapp_embedded',
   THREE_SIXTY_DIALOG: '360dialog',
+  BAILEYS: 'baileys',
 };
 
 const hasWhatsappAppId = computed(() => {
@@ -50,23 +51,18 @@
     label: t('INBOX_MGMT.ADD.WHATSAPP.PROVIDERS.WHATSAPP_CLOUD'),
     description: t('INBOX_MGMT.ADD.WHATSAPP.PROVIDERS.WHATSAPP_CLOUD_DESC'),
     icon: '/assets/images/dashboard/channels/whatsapp.png',
-=======
-import BaileysWhatsapp from './BaileysWhatsapp.vue';
-
-export default {
-  components: {
-    PageHeader,
-    Twilio,
-    ThreeSixtyDialogWhatsapp,
-    CloudWhatsapp,
-    BaileysWhatsapp,
->>>>>>> 5813628c
   },
   {
     value: PROVIDER_TYPES.TWILIO,
     label: t('INBOX_MGMT.ADD.WHATSAPP.PROVIDERS.TWILIO'),
     description: t('INBOX_MGMT.ADD.WHATSAPP.PROVIDERS.TWILIO_DESC'),
     icon: '/assets/images/dashboard/channels/twilio.png',
+  },
+  {
+    value: PROVIDER_TYPES.BAILEYS,
+    label: t('INBOX_MGMT.ADD.WHATSAPP.PROVIDERS.BAILEYS'),
+    description: t('INBOX_MGMT.ADD.WHATSAPP.PROVIDERS.BAILEYS_DESC'),
+    icon: '/assets/images/dashboard/channels/baileys.png',
   },
 ]);
 
@@ -107,7 +103,6 @@
   <div
     class="overflow-auto col-span-6 p-6 w-full h-full rounded-t-lg border border-b-0 border-n-weak bg-n-solid-1"
   >
-<<<<<<< HEAD
     <div v-if="showProviderSelection">
       <div class="mb-10 text-left">
         <h1 class="mb-2 text-lg font-medium text-slate-12">
@@ -162,35 +157,13 @@
         <ThreeSixtyDialogWhatsapp
           v-else-if="selectedProvider === PROVIDER_TYPES.THREE_SIXTY_DIALOG"
         />
-        <CloudWhatsapp v-else />
+        <CloudWhatsapp
+          v-else-if="selectedProvider === PROVIDER_TYPES.WHATSAPP"
+        />
+        <BaileysWhatsapp
+          v-else-if="selectedProvider === PROVIDER_TYPES.BAILEYS"
+        />
       </div>
     </div>
-=======
-    <PageHeader
-      :header-title="$t('INBOX_MGMT.ADD.WHATSAPP.TITLE')"
-      :header-content="$t('INBOX_MGMT.ADD.WHATSAPP.DESC')"
-    />
-    <div class="flex-shrink-0 flex-grow-0">
-      <label>
-        {{ $t('INBOX_MGMT.ADD.WHATSAPP.PROVIDERS.LABEL') }}
-        <select v-model="provider">
-          <option value="whatsapp_cloud">
-            {{ $t('INBOX_MGMT.ADD.WHATSAPP.PROVIDERS.WHATSAPP_CLOUD') }}
-          </option>
-          <option value="twilio">
-            {{ $t('INBOX_MGMT.ADD.WHATSAPP.PROVIDERS.TWILIO') }}
-          </option>
-          <option value="baileys">
-            {{ $t('INBOX_MGMT.ADD.WHATSAPP.PROVIDERS.BAILEYS') }}
-          </option>
-        </select>
-      </label>
-    </div>
-
-    <Twilio v-if="provider === 'twilio'" type="whatsapp" />
-    <ThreeSixtyDialogWhatsapp v-else-if="provider === '360dialog'" />
-    <CloudWhatsapp v-if="provider === 'whatsapp_cloud'" />
-    <BaileysWhatsapp v-if="provider === 'baileys'" />
->>>>>>> 5813628c
   </div>
 </template>