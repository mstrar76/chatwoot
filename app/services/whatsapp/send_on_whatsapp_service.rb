class Whatsapp::SendOnWhatsappService < Base::SendOnChannelService
  include BaileysHelper

  private

  def channel_class
    Channel::Whatsapp
  end

  def perform_reply
    should_send_template_message = template_params.present? || !message.conversation.can_reply?
    if should_send_template_message
      send_template_message
    elsif channel.provider == 'baileys'
      send_baileys_session_message
    else
      send_session_message
    end
  end

  def send_template_message
    processor = Whatsapp::TemplateProcessorService.new(
      channel: channel,
      template_params: template_params,
      message: message
    )

    name, namespace, lang_code, processed_parameters = processor.call

    return if name.blank?

    message_id = channel.send_template(message.conversation.contact_inbox.source_id, {
                                         name: name,
                                         namespace: namespace,
                                         lang_code: lang_code,
                                         parameters: processed_parameters
                                       })
    message.update!(source_id: message_id) if message_id.present?
  end

<<<<<<< HEAD
=======
  def processable_channel_message_template
    if template_params.present?
      return [
        template_params['name'],
        template_params['namespace'],
        template_params['language'],
        processed_templates_params(template_params)
      ]
    end

    # Delete the following logic once the update for template_params is stable
    # see if we can match the message content to a template
    # An example template may look like "Your package has been shipped. It will be delivered in {{1}} business days.
    # We want to iterate over these templates with our message body and see if we can fit it to any of the templates
    # Then we use regex to parse the template varibles and convert them into the proper payload
    channel.message_templates&.each do |template|
      match_obj = template_match_object(template)
      next if match_obj.blank?

      # we have a match, now we need to parse the template variables and convert them into the wa recommended format
      processed_parameters = match_obj.captures.map { |x| { type: 'text', text: x } }

      # no need to look up further end the search
      return [template['name'], template['namespace'], template['language'], processed_parameters]
    end
    [nil, nil, nil, nil]
  end

  def template_match_object(template)
    body_object = validated_body_object(template)
    return if body_object.blank?

    template_match_regex = build_template_match_regex(body_object['text'])
    message.content.match(template_match_regex)
  end

  def build_template_match_regex(template_text)
    # Converts the whatsapp template to a comparable regex string to check against the message content
    # the variables are of the format {{num}} ex:{{1}}

    # transform the template text into a regex string
    # we need to replace the {{num}} with matchers that can be used to capture the variables
    template_text = template_text.gsub(/{{\d}}/, '(.*)')
    # escape if there are regex characters in the template text
    template_text = Regexp.escape(template_text)
    # ensuring only the variables remain as capture groups
    template_text = template_text.gsub(Regexp.escape('(.*)'), '(.*)')

    template_match_string = "^#{template_text}$"
    Regexp.new template_match_string
  end

  def template(template_params)
    channel.message_templates.find do |t|
      t['name'] == template_params['name'] && t['language'] == template_params['language']
    end
  end

  def processed_templates_params(template_params)
    template = template(template_params)
    return if template.blank?

    parameter_format = template['parameter_format']

    if parameter_format == 'NAMED'
      template_params['processed_params']&.map { |key, value| { type: 'text', parameter_name: key, text: value } }
    else
      template_params['processed_params']&.map { |_, value| { type: 'text', text: value } }
    end
  end

  def validated_body_object(template)
    # we don't care if its not approved template
    return if template['status'] != 'approved'

    # we only care about text body object in template. if not present we discard the template
    # we don't support other forms of templates
    template['components'].find { |obj| obj['type'] == 'BODY' && obj.key?('text') }
  end

  def send_baileys_session_message
    with_baileys_channel_lock_on_outgoing_message(channel.id) { send_session_message }
  end

>>>>>>> 5813628c
  def send_session_message
    message_id = channel.send_message(message.conversation.contact_inbox.source_id, message)
    message.update!(source_id: message_id) if message_id.present?
  end

  def template_params
    message.additional_attributes && message.additional_attributes['template_params']
  end
end<|MERGE_RESOLUTION|>--- conflicted
+++ resolved
@@ -38,93 +38,10 @@
     message.update!(source_id: message_id) if message_id.present?
   end
 
-<<<<<<< HEAD
-=======
-  def processable_channel_message_template
-    if template_params.present?
-      return [
-        template_params['name'],
-        template_params['namespace'],
-        template_params['language'],
-        processed_templates_params(template_params)
-      ]
-    end
-
-    # Delete the following logic once the update for template_params is stable
-    # see if we can match the message content to a template
-    # An example template may look like "Your package has been shipped. It will be delivered in {{1}} business days.
-    # We want to iterate over these templates with our message body and see if we can fit it to any of the templates
-    # Then we use regex to parse the template varibles and convert them into the proper payload
-    channel.message_templates&.each do |template|
-      match_obj = template_match_object(template)
-      next if match_obj.blank?
-
-      # we have a match, now we need to parse the template variables and convert them into the wa recommended format
-      processed_parameters = match_obj.captures.map { |x| { type: 'text', text: x } }
-
-      # no need to look up further end the search
-      return [template['name'], template['namespace'], template['language'], processed_parameters]
-    end
-    [nil, nil, nil, nil]
-  end
-
-  def template_match_object(template)
-    body_object = validated_body_object(template)
-    return if body_object.blank?
-
-    template_match_regex = build_template_match_regex(body_object['text'])
-    message.content.match(template_match_regex)
-  end
-
-  def build_template_match_regex(template_text)
-    # Converts the whatsapp template to a comparable regex string to check against the message content
-    # the variables are of the format {{num}} ex:{{1}}
-
-    # transform the template text into a regex string
-    # we need to replace the {{num}} with matchers that can be used to capture the variables
-    template_text = template_text.gsub(/{{\d}}/, '(.*)')
-    # escape if there are regex characters in the template text
-    template_text = Regexp.escape(template_text)
-    # ensuring only the variables remain as capture groups
-    template_text = template_text.gsub(Regexp.escape('(.*)'), '(.*)')
-
-    template_match_string = "^#{template_text}$"
-    Regexp.new template_match_string
-  end
-
-  def template(template_params)
-    channel.message_templates.find do |t|
-      t['name'] == template_params['name'] && t['language'] == template_params['language']
-    end
-  end
-
-  def processed_templates_params(template_params)
-    template = template(template_params)
-    return if template.blank?
-
-    parameter_format = template['parameter_format']
-
-    if parameter_format == 'NAMED'
-      template_params['processed_params']&.map { |key, value| { type: 'text', parameter_name: key, text: value } }
-    else
-      template_params['processed_params']&.map { |_, value| { type: 'text', text: value } }
-    end
-  end
-
-  def validated_body_object(template)
-    # we don't care if its not approved template
-    return if template['status'] != 'approved'
-
-    # we only care about text body object in template. if not present we discard the template
-    # we don't support other forms of templates
-    template['components'].find { |obj| obj['type'] == 'BODY' && obj.key?('text') }
-  end
-
   def send_baileys_session_message
     with_baileys_channel_lock_on_outgoing_message(channel.id) { send_session_message }
   end
 
->>>>>>> 5813628c
   def send_session_message
     message_id = channel.send_message(message.conversation.contact_inbox.source_id, message)
     message.update!(source_id: message_id) if message_id.present?
