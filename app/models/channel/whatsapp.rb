# == Schema Information
#
# Table name: channel_whatsapp
#
#  id                             :bigint           not null, primary key
#  message_templates              :jsonb
#  message_templates_last_updated :datetime
#  phone_number                   :string           not null
#  provider                       :string           default("default")
#  provider_config                :jsonb
#  provider_connection            :jsonb
#  created_at                     :datetime         not null
#  updated_at                     :datetime         not null
#  account_id                     :integer          not null
#
# Indexes
#
#  index_channel_whatsapp_on_phone_number  (phone_number) UNIQUE
#

class Channel::Whatsapp < ApplicationRecord
  include Channelable
  include Reauthorizable

  self.table_name = 'channel_whatsapp'
  EDITABLE_ATTRS = [:phone_number, :provider, { provider_config: {} }].freeze

  # default at the moment is 360dialog lets change later.
  PROVIDERS = %w[default whatsapp_cloud baileys].freeze
  before_validation :ensure_webhook_verify_token

  validates :provider, inclusion: { in: PROVIDERS }
  validates :phone_number, presence: true, uniqueness: true
  validate :validate_provider_config

  has_one :inbox, as: :channel, dependent: :destroy

  after_create :sync_templates

  before_destroy :disconnect_channel_provider, if: -> { provider == 'baileys' }

  def name
    'Whatsapp'
  end

  def provider_service
    case provider
    when 'whatsapp_cloud'
      Whatsapp::Providers::WhatsappCloudService.new(whatsapp_channel: self)
    when 'baileys'
      Whatsapp::Providers::WhatsappBaileysService.new(whatsapp_channel: self)
    else
      Whatsapp::Providers::Whatsapp360DialogService.new(whatsapp_channel: self)
    end
  end

<<<<<<< HEAD
=======
  def messaging_window_enabled?
    provider != 'baileys'
  end

>>>>>>> 8fc14186
  def mark_message_templates_updated
    # rubocop:disable Rails/SkipsModelValidations
    update_column(:message_templates_last_updated, Time.zone.now)
    # rubocop:enable Rails/SkipsModelValidations
  end

  def update_provider_connection!(provider_connection)
    assign_attributes(provider_connection: provider_connection)
    # NOTE: Skip `validate_provider_config?` check
    save!(validate: false)
  end

  def provider_connection_data
    data = { connection: provider_connection['connection'] }
    if Current.account_user&.administrator?
      data[:qr_data_url] = provider_connection['qr_data_url']
      data[:error] = provider_connection['error']
    end
    data
  end

  delegate :setup_channel_provider, to: :provider_service
  delegate :disconnect_channel_provider, to: :provider_service
  delegate :send_message, to: :provider_service
  delegate :send_template, to: :provider_service
  delegate :sync_templates, to: :provider_service
  delegate :media_url, to: :provider_service
  delegate :api_headers, to: :provider_service

  private

  def ensure_webhook_verify_token
    provider_config['webhook_verify_token'] ||= SecureRandom.hex(16) if provider.in?(%w[whatsapp_cloud baileys])
  end

  def validate_provider_config
    errors.add(:provider_config, 'Invalid Credentials') unless provider_service.validate_provider_config?
  end
end<|MERGE_RESOLUTION|>--- conflicted
+++ resolved
@@ -54,13 +54,6 @@
     end
   end
 
-<<<<<<< HEAD
-=======
-  def messaging_window_enabled?
-    provider != 'baileys'
-  end
-
->>>>>>> 8fc14186
   def mark_message_templates_updated
     # rubocop:disable Rails/SkipsModelValidations
     update_column(:message_templates_last_updated, Time.zone.now)
