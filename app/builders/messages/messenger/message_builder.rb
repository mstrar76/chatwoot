class Messages::Messenger::MessageBuilder
  include ::FileTypeHelper

  def process_attachment(attachment)
    # This check handles very rare case if there are multiple files to attach with only one usupported file
    return if unsupported_file_type?(attachment['type'])

    attachment_obj = @message.attachments.new(attachment_params(attachment).except(:remote_file_url))
    attachment_obj.save!
    attach_file(attachment_obj, attachment_params(attachment)[:remote_file_url]) if attachment_params(attachment)[:remote_file_url]
    fetch_story_link(attachment_obj) if attachment_obj.file_type == 'story_mention'
    update_attachment_file_type(attachment_obj)
  end

  def attach_file(attachment, file_url)
    attachment_file = Down.download(
      file_url
    )
    attachment.file.attach(
      io: attachment_file,
      filename: attachment_file.original_filename,
      content_type: attachment_file.content_type
    )
  end

  def attachment_params(attachment)
    file_type = attachment['type'].to_sym
    params = { file_type: file_type, account_id: @message.account_id }

    if [:image, :file, :audio, :video, :share, :story_mention, :ig_reel].include? file_type
      params.merge!(file_type_params(attachment))
    elsif file_type == :location
      params.merge!(location_params(attachment))
    elsif file_type == :fallback
      params.merge!(fallback_params(attachment))
    end

    params
  end

  def file_type_params(attachment)
    {
      external_url: attachment['payload']['url'],
      remote_file_url: attachment['payload']['url']
    }
  end

  def update_attachment_file_type(attachment)
    return if @message.reload.attachments.blank?
    return unless attachment.file_type == 'share' || attachment.file_type == 'story_mention'

    attachment.file_type = file_type(attachment.file&.content_type)
    attachment.save!
  end

  def fetch_story_link(attachment)
    message = attachment.message
    result = get_story_object_from_source_id(message.source_id)

    return if result.blank?

    story_id = result['story']['mention']['id']
    story_sender = result['from']['username']
    message.content_attributes[:story_sender] = story_sender
    message.content_attributes[:story_id] = story_id
    message.content_attributes[:image_type] = 'story_mention'
    message.content = I18n.t('conversations.messages.instagram_story_content', story_sender: story_sender)
    message.save!
  end

<<<<<<< HEAD
  # This is a placeholder method to be overridden by child classes
  def get_story_object_from_source_id(_source_id)
=======
  def get_story_object_from_source_id(source_id)
    k = Koala::Facebook::API.new(@inbox.channel.page_access_token) if @inbox.facebook?
    k.get_object(source_id, fields: %w[story from]) || {}
  rescue Koala::Facebook::AuthenticationError
    @inbox.channel.authorization_error!
    raise
  rescue Koala::Facebook::ClientError => e
    # The exception occurs when we are trying fetch the deleted story or blocked story.
    @message.attachments.destroy_all
    @message.update!(content: I18n.t('conversations.messages.instagram_deleted_story_content'))
    Rails.logger.error e
    {}
  rescue StandardError => e
    ChatwootExceptionTracker.new(e, account: @inbox.account).capture_exception
>>>>>>> 17e20290
    {}
  end

  private

  def unsupported_file_type?(attachment_type)
    [:template, :unsupported_type].include? attachment_type.to_sym
  end
end<|MERGE_RESOLUTION|>--- conflicted
+++ resolved
@@ -68,25 +68,7 @@
     message.save!
   end
 
-<<<<<<< HEAD
-  # This is a placeholder method to be overridden by child classes
   def get_story_object_from_source_id(_source_id)
-=======
-  def get_story_object_from_source_id(source_id)
-    k = Koala::Facebook::API.new(@inbox.channel.page_access_token) if @inbox.facebook?
-    k.get_object(source_id, fields: %w[story from]) || {}
-  rescue Koala::Facebook::AuthenticationError
-    @inbox.channel.authorization_error!
-    raise
-  rescue Koala::Facebook::ClientError => e
-    # The exception occurs when we are trying fetch the deleted story or blocked story.
-    @message.attachments.destroy_all
-    @message.update!(content: I18n.t('conversations.messages.instagram_deleted_story_content'))
-    Rails.logger.error e
-    {}
-  rescue StandardError => e
-    ChatwootExceptionTracker.new(e, account: @inbox.account).capture_exception
->>>>>>> 17e20290
     {}
   end
 
