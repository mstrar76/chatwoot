require 'rails_helper'

describe MessageTemplates::HookExecutionService do
  context 'when there is no incoming message in conversation' do
    it 'will not call any hooks' do
      contact = create(:contact, email: nil)
      conversation = create(:conversation, contact: contact)
      # ensure greeting hook is enabled
      conversation.inbox.update!(greeting_enabled: true, enable_email_collect: true)

      email_collect_service = double

      allow(MessageTemplates::Template::EmailCollect).to receive(:new).and_return(email_collect_service)
      allow(email_collect_service).to receive(:perform).and_return(true)
      allow(MessageTemplates::Template::Greeting).to receive(:new)

      # described class gets called in message after commit
      create(:message, conversation: conversation, message_type: 'activity', content: 'Conversation marked resolved!!')

      expect(MessageTemplates::Template::Greeting).not_to have_received(:new)
      expect(MessageTemplates::Template::EmailCollect).not_to have_received(:new)
    end
  end

  context 'when Greeting Message' do
    it 'doesnot calls ::MessageTemplates::Template::Greeting if greeting_message is empty' do
      contact = create(:contact, email: nil)
      conversation = create(:conversation, contact: contact)
      # ensure greeting hook is enabled
      conversation.inbox.update!(greeting_enabled: true, enable_email_collect: true)

      email_collect_service = double

      allow(MessageTemplates::Template::EmailCollect).to receive(:new).and_return(email_collect_service)
      allow(email_collect_service).to receive(:perform).and_return(true)
      allow(MessageTemplates::Template::Greeting).to receive(:new)

      # described class gets called in message after commit
      message = create(:message, conversation: conversation)

      expect(MessageTemplates::Template::Greeting).not_to have_received(:new)
      expect(MessageTemplates::Template::EmailCollect).to have_received(:new).with(conversation: message.conversation)
      expect(email_collect_service).to have_received(:perform)
    end

    it 'will not call ::MessageTemplates::Template::Greeting if its a tweet conversation' do
      twitter_channel = create(:channel_twitter_profile)
      twitter_inbox = create(:inbox, channel: twitter_channel)
      # ensure greeting hook is enabled and greeting_message is present
      twitter_inbox.update!(greeting_enabled: true, greeting_message: 'Hi, this is a greeting message')

      conversation = create(:conversation, inbox: twitter_inbox, additional_attributes: { type: 'tweet' })
      greeting_service = double
      allow(MessageTemplates::Template::Greeting).to receive(:new).and_return(greeting_service)
      allow(greeting_service).to receive(:perform).and_return(true)

      message = create(:message, conversation: conversation)
      expect(MessageTemplates::Template::Greeting).not_to have_received(:new).with(conversation: message.conversation)
    end
  end

  context 'when it is a first message from web widget' do
    it 'calls ::MessageTemplates::Template::EmailCollect' do
      contact = create(:contact, email: nil)
      conversation = create(:conversation, contact: contact)

      # ensure greeting hook is enabled and greeting_message is present
      conversation.inbox.update!(greeting_enabled: true, enable_email_collect: true, greeting_message: 'Hi, this is a greeting message')

      email_collect_service = double
      greeting_service = double
      allow(MessageTemplates::Template::EmailCollect).to receive(:new).and_return(email_collect_service)
      allow(email_collect_service).to receive(:perform).and_return(true)
      allow(MessageTemplates::Template::Greeting).to receive(:new).and_return(greeting_service)
      allow(greeting_service).to receive(:perform).and_return(true)

      # described class gets called in message after commit
      message = create(:message, conversation: conversation)

      expect(MessageTemplates::Template::Greeting).to have_received(:new).with(conversation: message.conversation)
      expect(greeting_service).to have_received(:perform)
      expect(MessageTemplates::Template::EmailCollect).to have_received(:new).with(conversation: message.conversation)
      expect(email_collect_service).to have_received(:perform)
    end

    it 'doesnot calls ::MessageTemplates::Template::EmailCollect on campaign conversations' do
      contact = create(:contact, email: nil)
      conversation = create(:conversation, contact: contact, campaign: create(:campaign))

      allow(MessageTemplates::Template::EmailCollect).to receive(:new).and_return(true)

      # described class gets called in message after commit
      message = create(:message, conversation: conversation)

      expect(MessageTemplates::Template::EmailCollect).not_to have_received(:new).with(conversation: message.conversation)
    end

    it 'doesnot calls ::MessageTemplates::Template::EmailCollect when enable_email_collect form is disabled' do
      contact = create(:contact, email: nil)
      conversation = create(:conversation, contact: contact)

      conversation.inbox.update!(enable_email_collect: false)
      # ensure prechat form is enabled
      conversation.inbox.channel.update!(pre_chat_form_enabled: true)
      allow(MessageTemplates::Template::EmailCollect).to receive(:new).and_return(true)

      # described class gets called in message after commit
      message = create(:message, conversation: conversation)

      expect(MessageTemplates::Template::EmailCollect).not_to have_received(:new).with(conversation: message.conversation)
    end
  end

  context 'when CSAT Survey' do
    let(:csat_survey) { double }
    let(:conversation) { create(:conversation) }

    before do
      allow(MessageTemplates::Template::CsatSurvey).to receive(:new).and_return(csat_survey)
      allow(csat_survey).to receive(:perform).and_return(true)
      create(:message, conversation: conversation, message_type: 'incoming')
    end

    it 'calls ::MessageTemplates::Template::CsatSurvey when a conversation is resolved in an inbox with survey enabled' do
      conversation.inbox.update!(csat_survey_enabled: true)

      conversation.resolved!
      Conversations::ActivityMessageJob.perform_now(conversation,
                                                    { account_id: conversation.account_id, inbox_id: conversation.inbox_id, message_type: :activity,
                                                      content: 'Conversation marked resolved!!' })

      expect(MessageTemplates::Template::CsatSurvey).to have_received(:new).with(conversation: conversation)
      expect(csat_survey).to have_received(:perform)
    end

    it 'will not call ::MessageTemplates::Template::CsatSurvey when Csat is not enabled' do
      conversation.inbox.update!(csat_survey_enabled: false)

      conversation.resolved!
      Conversations::ActivityMessageJob.perform_now(conversation,
                                                    { account_id: conversation.account_id, inbox_id: conversation.inbox_id, message_type: :activity,
                                                      content: 'Conversation marked resolved!!' })

      expect(MessageTemplates::Template::CsatSurvey).not_to have_received(:new).with(conversation: conversation)
      expect(csat_survey).not_to have_received(:perform)
    end

    it 'will not call ::MessageTemplates::Template::CsatSurvey if its a tweet conversation' do
      twitter_channel = create(:channel_twitter_profile)
      twitter_inbox = create(:inbox, channel: twitter_channel)
      conversation = create(:conversation, inbox: twitter_inbox, additional_attributes: { type: 'tweet' })
      conversation.inbox.update!(csat_survey_enabled: true)

      conversation.resolved!
      Conversations::ActivityMessageJob.perform_now(conversation,
                                                    { account_id: conversation.account_id, inbox_id: conversation.inbox_id, message_type: :activity,
                                                      content: 'Conversation marked resolved!!' })

      expect(MessageTemplates::Template::CsatSurvey).not_to have_received(:new).with(conversation: conversation)
      expect(csat_survey).not_to have_received(:perform)
    end

    it 'will not call ::MessageTemplates::Template::CsatSurvey if another Csat was already sent' do
      conversation.inbox.update!(csat_survey_enabled: true)
      conversation.messages.create!(message_type: 'outgoing', content_type: :input_csat, account: conversation.account, inbox: conversation.inbox)

      conversation.resolved!
      Conversations::ActivityMessageJob.perform_now(conversation,
                                                    { account_id: conversation.account_id, inbox_id: conversation.inbox_id, message_type: :activity,
                                                      content: 'Conversation marked resolved!!' })

      expect(MessageTemplates::Template::CsatSurvey).not_to have_received(:new).with(conversation: conversation)
      expect(csat_survey).not_to have_received(:perform)
    end
  end

  context 'when it is after working hours' do
    it 'calls ::MessageTemplates::Template::OutOfOffice' do
      contact = create(:contact)
      conversation = create(:conversation, contact: contact)

      conversation.inbox.update!(working_hours_enabled: true, out_of_office_message: 'We are out of office')
      conversation.inbox.working_hours.today.update!(closed_all_day: true)

      out_of_office_service = double

      allow(MessageTemplates::Template::OutOfOffice).to receive(:new).and_return(out_of_office_service)
      allow(out_of_office_service).to receive(:perform).and_return(true)

      # described class gets called in message after commit
      message = create(:message, conversation: conversation)

      expect(MessageTemplates::Template::OutOfOffice).to have_received(:new).with(conversation: message.conversation)
      expect(out_of_office_service).to have_received(:perform)
    end

    context 'with recent outgoing messages' do
      it 'does not call ::MessageTemplates::Template::OutOfOffice when there are recent outgoing messages' do
        contact = create(:contact)
        conversation = create(:conversation, contact: contact)

<<<<<<< HEAD
        conversation.inbox.update(working_hours_enabled: true, out_of_office_message: 'We are out of office')
        conversation.inbox.working_hours.today.update!(closed_all_day: true)
=======
      conversation.inbox.update!(working_hours_enabled: true, out_of_office_message: 'We are out of office')
      conversation.inbox.working_hours.today.update!(closed_all_day: true)
>>>>>>> 76deea99

        create(:message, conversation: conversation, message_type: :outgoing, created_at: 2.minutes.ago)

        out_of_office_service = double
        allow(MessageTemplates::Template::OutOfOffice).to receive(:new).and_return(out_of_office_service)
        allow(out_of_office_service).to receive(:perform).and_return(true)

        create(:message, conversation: conversation)

        expect(MessageTemplates::Template::OutOfOffice).not_to have_received(:new)
        expect(out_of_office_service).not_to have_received(:perform)
      end

      it 'ignores private note and calls ::MessageTemplates::Template::OutOfOffice' do
        contact = create(:contact)
        conversation = create(:conversation, contact: contact)

        conversation.inbox.update(working_hours_enabled: true, out_of_office_message: 'We are out of office')
        conversation.inbox.working_hours.today.update!(closed_all_day: true)

        create(:message, conversation: conversation, private: true, message_type: :outgoing, created_at: 2.minutes.ago)

        out_of_office_service = double
        allow(MessageTemplates::Template::OutOfOffice).to receive(:new).and_return(out_of_office_service)
        allow(out_of_office_service).to receive(:perform).and_return(true)

        create(:message, conversation: conversation)

        expect(MessageTemplates::Template::OutOfOffice).to have_received(:new).with(conversation: conversation)
        expect(out_of_office_service).to have_received(:perform)
      end
    end

    it 'will not calls ::MessageTemplates::Template::OutOfOffice when outgoing message' do
      contact = create(:contact)
      conversation = create(:conversation, contact: contact)

      conversation.inbox.update!(working_hours_enabled: true, out_of_office_message: 'We are out of office')
      conversation.inbox.working_hours.today.update!(closed_all_day: true)

      out_of_office_service = double

      allow(MessageTemplates::Template::OutOfOffice).to receive(:new).and_return(out_of_office_service)
      allow(out_of_office_service).to receive(:perform).and_return(true)

      # described class gets called in message after commit
      message = create(:message, conversation: conversation, message_type: 'outgoing')

      expect(MessageTemplates::Template::OutOfOffice).not_to have_received(:new).with(conversation: message.conversation)
      expect(out_of_office_service).not_to have_received(:perform)
    end

    it 'will not call ::MessageTemplates::Template::OutOfOffice if its a tweet conversation' do
      twitter_channel = create(:channel_twitter_profile)
      twitter_inbox = create(:inbox, channel: twitter_channel)
      twitter_inbox.update!(working_hours_enabled: true, out_of_office_message: 'We are out of office')

      conversation = create(:conversation, inbox: twitter_inbox, additional_attributes: { type: 'tweet' })

      out_of_office_service = double

      allow(MessageTemplates::Template::OutOfOffice).to receive(:new).and_return(out_of_office_service)
      allow(out_of_office_service).to receive(:perform).and_return(false)

      message = create(:message, conversation: conversation)
      expect(MessageTemplates::Template::OutOfOffice).not_to have_received(:new).with(conversation: message.conversation)
      expect(out_of_office_service).not_to receive(:perform)
    end
  end
end<|MERGE_RESOLUTION|>--- conflicted
+++ resolved
@@ -199,13 +199,8 @@
         contact = create(:contact)
         conversation = create(:conversation, contact: contact)
 
-<<<<<<< HEAD
-        conversation.inbox.update(working_hours_enabled: true, out_of_office_message: 'We are out of office')
+        conversation.inbox.update!(working_hours_enabled: true, out_of_office_message: 'We are out of office')
         conversation.inbox.working_hours.today.update!(closed_all_day: true)
-=======
-      conversation.inbox.update!(working_hours_enabled: true, out_of_office_message: 'We are out of office')
-      conversation.inbox.working_hours.today.update!(closed_all_day: true)
->>>>>>> 76deea99
 
         create(:message, conversation: conversation, message_type: :outgoing, created_at: 2.minutes.ago)
 
@@ -223,7 +218,7 @@
         contact = create(:contact)
         conversation = create(:conversation, contact: contact)
 
-        conversation.inbox.update(working_hours_enabled: true, out_of_office_message: 'We are out of office')
+        conversation.inbox.update!(working_hours_enabled: true, out_of_office_message: 'We are out of office')
         conversation.inbox.working_hours.today.update!(closed_all_day: true)
 
         create(:message, conversation: conversation, private: true, message_type: :outgoing, created_at: 2.minutes.ago)
