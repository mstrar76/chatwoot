--- conflicted
+++ resolved
@@ -11,11 +11,7 @@
   end
 
   it 'enqueues Conversations::ResolutionJob' do
-<<<<<<< HEAD
-    account.update(auto_resolve_after: 10 * 60 * 24)
-=======
-    account.update!(auto_resolve_duration: 10)
->>>>>>> a7604420
+    account.update!(auto_resolve_after: 10 * 60 * 24)
     expect(Conversations::ResolutionJob).to receive(:perform_later).with(account: account).once
     described_class.perform_now
   end
