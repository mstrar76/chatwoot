require 'rails_helper'

RSpec.describe Conversations::ResolutionJob do
  subject(:job) { described_class.perform_later(account: account) }

  let!(:account) { create(:account) }
  let!(:conversation) { create(:conversation, account: account) }

  it 'enqueues the job' do
    expect { job }.to have_enqueued_job(described_class)
      .with(account: account)
      .on_queue('low')
  end

  it 'does nothing when there is no auto resolve duration' do
    described_class.perform_now(account: account)
    expect(conversation.reload.status).to eq('open')
  end

<<<<<<< HEAD
  context 'when auto_resolve_ignore_waiting is true' do
    it 'resolves non-waiting conversations if time of inactivity is more than auto resolve duration' do
      account.update(auto_resolve_after: 14_400, auto_resolve_ignore_waiting: true) # 10 days in minutes
      conversation.update(last_activity_at: 13.days.ago, waiting_since: nil)
      described_class.perform_now(account: account)
      expect(conversation.reload.status).to eq('resolved')
    end

    it 'does not resolve waiting conversations even if time of inactivity is more than auto resolve duration' do
      account.update(auto_resolve_after: 14_400, auto_resolve_ignore_waiting: true) # 10 days in minutes
      conversation.update(last_activity_at: 13.days.ago, waiting_since: 13.days.ago)
      described_class.perform_now(account: account)
      expect(conversation.reload.status).to eq('open')
    end
  end

  context 'when auto_resolve_ignore_waiting is false' do
    it 'resolves all conversations if time of inactivity is more than auto resolve duration' do
      account.update(auto_resolve_after: 14_400, auto_resolve_ignore_waiting: false) # 10 days in minutes
      # Create one waiting conversation and one non-waiting conversation
      waiting_conversation = create(:conversation, account: account, last_activity_at: 13.days.ago, waiting_since: 13.days.ago)
      non_waiting_conversation = create(:conversation, account: account, last_activity_at: 13.days.ago, waiting_since: nil)

      described_class.perform_now(account: account)

      expect(waiting_conversation.reload.status).to eq('resolved')
      expect(non_waiting_conversation.reload.status).to eq('resolved')
    end
=======
  it 'resolves the issue if time of inactivity is more than the auto resolve duration' do
    account.update!(auto_resolve_duration: 10)
    conversation.update!(last_activity_at: 13.days.ago)
    described_class.perform_now(account: account)
    expect(conversation.reload.status).to eq('resolved')
>>>>>>> a7604420
  end

  it 'resolves only a limited number of conversations in a single execution' do
    stub_const('Limits::BULK_ACTIONS_LIMIT', 2)
<<<<<<< HEAD
    account.update(auto_resolve_after: 14_400, auto_resolve_ignore_waiting: false) # 10 days in minutes
=======
    account.update!(auto_resolve_duration: 10)
>>>>>>> a7604420
    create_list(:conversation, 3, account: account, last_activity_at: 13.days.ago)
    described_class.perform_now(account: account)
    expect(account.conversations.resolved.count).to eq(Limits::BULK_ACTIONS_LIMIT)
  end
end<|MERGE_RESOLUTION|>--- conflicted
+++ resolved
@@ -17,18 +17,17 @@
     expect(conversation.reload.status).to eq('open')
   end
 
-<<<<<<< HEAD
   context 'when auto_resolve_ignore_waiting is true' do
     it 'resolves non-waiting conversations if time of inactivity is more than auto resolve duration' do
-      account.update(auto_resolve_after: 14_400, auto_resolve_ignore_waiting: true) # 10 days in minutes
-      conversation.update(last_activity_at: 13.days.ago, waiting_since: nil)
+      account.update!(auto_resolve_after: 14_400, auto_resolve_ignore_waiting: true) # 10 days in minutes
+      conversation.update!(last_activity_at: 13.days.ago, waiting_since: nil)
       described_class.perform_now(account: account)
       expect(conversation.reload.status).to eq('resolved')
     end
 
     it 'does not resolve waiting conversations even if time of inactivity is more than auto resolve duration' do
-      account.update(auto_resolve_after: 14_400, auto_resolve_ignore_waiting: true) # 10 days in minutes
-      conversation.update(last_activity_at: 13.days.ago, waiting_since: 13.days.ago)
+      account.update!(auto_resolve_after: 14_400, auto_resolve_ignore_waiting: true) # 10 days in minutes
+      conversation.update!(last_activity_at: 13.days.ago, waiting_since: 13.days.ago)
       described_class.perform_now(account: account)
       expect(conversation.reload.status).to eq('open')
     end
@@ -36,7 +35,7 @@
 
   context 'when auto_resolve_ignore_waiting is false' do
     it 'resolves all conversations if time of inactivity is more than auto resolve duration' do
-      account.update(auto_resolve_after: 14_400, auto_resolve_ignore_waiting: false) # 10 days in minutes
+      account.update!(auto_resolve_after: 14_400, auto_resolve_ignore_waiting: false) # 10 days in minutes
       # Create one waiting conversation and one non-waiting conversation
       waiting_conversation = create(:conversation, account: account, last_activity_at: 13.days.ago, waiting_since: 13.days.ago)
       non_waiting_conversation = create(:conversation, account: account, last_activity_at: 13.days.ago, waiting_since: nil)
@@ -46,22 +45,11 @@
       expect(waiting_conversation.reload.status).to eq('resolved')
       expect(non_waiting_conversation.reload.status).to eq('resolved')
     end
-=======
-  it 'resolves the issue if time of inactivity is more than the auto resolve duration' do
-    account.update!(auto_resolve_duration: 10)
-    conversation.update!(last_activity_at: 13.days.ago)
-    described_class.perform_now(account: account)
-    expect(conversation.reload.status).to eq('resolved')
->>>>>>> a7604420
   end
 
   it 'resolves only a limited number of conversations in a single execution' do
     stub_const('Limits::BULK_ACTIONS_LIMIT', 2)
-<<<<<<< HEAD
-    account.update(auto_resolve_after: 14_400, auto_resolve_ignore_waiting: false) # 10 days in minutes
-=======
-    account.update!(auto_resolve_duration: 10)
->>>>>>> a7604420
+    account.update!(auto_resolve_after: 14_400, auto_resolve_ignore_waiting: false) # 10 days in minutes
     create_list(:conversation, 3, account: account, last_activity_at: 13.days.ago)
     described_class.perform_now(account: account)
     expect(account.conversations.resolved.count).to eq(Limits::BULK_ACTIONS_LIMIT)
