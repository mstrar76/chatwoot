--- conflicted
+++ resolved
@@ -213,11 +213,7 @@
     end
 
     it 'adds a message for system auto resolution if marked resolved by system' do
-<<<<<<< HEAD
-      account.update(auto_resolve_after: 40 * 24 * 60)
-=======
-      account.update!(auto_resolve_duration: 40)
->>>>>>> a7604420
+      account.update!(auto_resolve_after: 40 * 24 * 60)
       conversation2 = create(:conversation, status: 'open', account: account, assignee: old_assignee)
       Current.user = nil
 
