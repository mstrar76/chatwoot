# frozen_string_literal: true

require 'rails_helper'
require Rails.root.join 'spec/models/concerns/reauthorizable_shared.rb'

RSpec.describe Channel::Whatsapp do
  describe 'concerns' do
    let(:channel) { create(:channel_whatsapp) }

    before do
      stub_request(:post, 'https://waba.360dialog.io/v1/configs/webhook')
      stub_request(:get, 'https://waba.360dialog.io/v1/configs/templates')
    end

    it_behaves_like 'reauthorizable'

    context 'when prompt_reauthorization!' do
      it 'calls channel notifier mail for whatsapp' do
        admin_mailer = double
        mailer_double = double

        expect(AdministratorNotifications::ChannelNotificationsMailer).to receive(:with).and_return(admin_mailer)
        expect(admin_mailer).to receive(:whatsapp_disconnect).with(channel.inbox).and_return(mailer_double)
        expect(mailer_double).to receive(:deliver_later)

        channel.prompt_reauthorization!
      end
    end
  end

  describe 'validate_provider_config' do
    let(:channel) { build(:channel_whatsapp, provider: 'whatsapp_cloud', account: create(:account)) }

    it 'validates false when provider config is wrong' do
      stub_request(:get, 'https://graph.facebook.com/v14.0//message_templates?access_token=test_key').to_return(status: 401)
      expect(channel.save).to be(false)
    end

    it 'validates true when provider config is right' do
      stub_request(:get, 'https://graph.facebook.com/v14.0//message_templates?access_token=test_key')
        .to_return(status: 200,
                   body: { data: [{
                     id: '123456789', name: 'test_template'
                   }] }.to_json)
      expect(channel.save).to be(true)
    end
  end

  describe 'webhook_verify_token' do
    it 'generates webhook_verify_token if not present' do
      channel = create(:channel_whatsapp, provider_config: { webhook_verify_token: nil }, provider: 'whatsapp_cloud', account: create(:account),
                                          validate_provider_config: false, sync_templates: false)

      expect(channel.provider_config['webhook_verify_token']).not_to be_nil
    end

    it 'does not generate webhook_verify_token if present' do
      channel = create(:channel_whatsapp, provider: 'whatsapp_cloud', provider_config: { webhook_verify_token: '123' }, account: create(:account),
                                          validate_provider_config: false, sync_templates: false)

      expect(channel.provider_config['webhook_verify_token']).to eq '123'
    end
  end

<<<<<<< HEAD
  describe 'webhook setup after creation' do
    let(:account) { create(:account) }
    let(:webhook_service) { instance_double(Whatsapp::WebhookSetupService) }

    before do
      allow(Whatsapp::WebhookSetupService).to receive(:new).and_return(webhook_service)
      allow(webhook_service).to receive(:perform)
    end

    context 'when channel is created through embedded signup' do
      it 'does not raise error if webhook setup fails' do
        allow(webhook_service).to receive(:perform).and_raise(StandardError, 'Webhook error')

        expect do
          create(:channel_whatsapp,
                 account: account,
                 provider: 'whatsapp_cloud',
                 provider_config: {
                   'source' => 'embedded_signup',
                   'business_account_id' => 'test_waba_id',
                   'api_key' => 'test_access_token'
                 },
                 validate_provider_config: false,
                 sync_templates: false)
        end.not_to raise_error
      end
    end

    context 'when channel is created through manual setup' do
      it 'does not setup webhooks' do
        expect(Whatsapp::WebhookSetupService).not_to receive(:new)

        create(:channel_whatsapp,
               account: account,
               provider: 'whatsapp_cloud',
               provider_config: {
                 'business_account_id' => 'test_waba_id',
                 'api_key' => 'test_access_token'
               },
               validate_provider_config: false,
               sync_templates: false)
      end
    end

    context 'when channel is created with different provider' do
      it 'does not setup webhooks for 360dialog provider' do
        expect(Whatsapp::WebhookSetupService).not_to receive(:new)

        create(:channel_whatsapp,
               account: account,
               provider: 'default',
               provider_config: {
                 'source' => 'embedded_signup',
                 'api_key' => 'test_360dialog_key'
               },
               validate_provider_config: false,
               sync_templates: false)
=======
  describe '#toggle_typing_status' do
    let(:channel) { create(:channel_whatsapp, provider: 'baileys', validate_provider_config: false, sync_templates: false) }
    let(:conversation) { create(:conversation) }

    it 'calls provider service method' do
      provider_double = instance_double(Whatsapp::Providers::WhatsappBaileysService, toggle_typing_status: nil)
      allow(provider_double).to receive(:toggle_typing_status)
        .with(conversation.contact.phone_number, Events::Types::CONVERSATION_TYPING_ON)
      allow(Whatsapp::Providers::WhatsappBaileysService).to receive(:new)
        .with(whatsapp_channel: channel)
        .and_return(provider_double)

      channel.toggle_typing_status(Events::Types::CONVERSATION_TYPING_ON, conversation: conversation)

      expect(provider_double).to have_received(:toggle_typing_status)
    end

    it 'does not call method if provider service does not implement it' do
      channel = create(:channel_whatsapp, provider: 'whatsapp_cloud', validate_provider_config: false, sync_templates: false)
      provider_double = instance_double(Whatsapp::Providers::WhatsappCloudService)
      allow(Whatsapp::Providers::WhatsappCloudService).to receive(:new)
        .with(whatsapp_channel: channel)
        .and_return(provider_double)

      expect do
        channel.toggle_typing_status(Events::Types::CONVERSATION_TYPING_ON, conversation: conversation)
      end.not_to raise_error
    end
  end

  describe '#update_presence' do
    let(:channel) { create(:channel_whatsapp, provider: 'baileys', validate_provider_config: false, sync_templates: false) }

    it 'calls provider service method' do
      provider_double = instance_double(Whatsapp::Providers::WhatsappBaileysService, update_presence: nil)
      allow(provider_double).to receive(:update_presence).with('online')
      allow(Whatsapp::Providers::WhatsappBaileysService).to receive(:new)
        .with(whatsapp_channel: channel)
        .and_return(provider_double)

      channel.update_presence('online')

      expect(provider_double).to have_received(:update_presence)
    end

    it 'does not call method if provider service does not implement it' do
      channel = create(:channel_whatsapp, provider: 'whatsapp_cloud', validate_provider_config: false, sync_templates: false)
      provider_double = instance_double(Whatsapp::Providers::WhatsappCloudService)
      allow(Whatsapp::Providers::WhatsappCloudService).to receive(:new)
        .with(whatsapp_channel: channel)
        .and_return(provider_double)

      expect do
        channel.update_presence('online')
      end.not_to raise_error
    end
  end

  describe '#read_messages' do
    let(:channel) do
      create(:channel_whatsapp, provider: 'baileys', provider_config: { mark_as_read: true }, validate_provider_config: false, sync_templates: false)
    end
    let(:conversation) { create(:conversation) }
    let(:message) { create(:message) }

    it 'calls provider service method' do
      provider_double = instance_double(Whatsapp::Providers::WhatsappBaileysService, read_messages: nil)
      allow(provider_double).to receive(:read_messages).with([message], conversation.contact.phone_number)
      allow(Whatsapp::Providers::WhatsappBaileysService).to receive(:new)
        .with(whatsapp_channel: channel)
        .and_return(provider_double)

      channel.read_messages([message], conversation: conversation)

      expect(provider_double).to have_received(:read_messages)
    end

    it 'call method when the provider config mark_as_read is nil' do
      channel.update!(provider_config: {})
      provider_double = instance_double(Whatsapp::Providers::WhatsappBaileysService, read_messages: nil)
      allow(provider_double).to receive(:read_messages).with([message], conversation.contact.phone_number)
      allow(Whatsapp::Providers::WhatsappBaileysService).to receive(:new)
        .with(whatsapp_channel: channel)
        .and_return(provider_double)

      channel.read_messages([message], conversation: conversation)

      expect(provider_double).to have_received(:read_messages)
    end

    it 'does not call method if provider service does not implement it' do
      channel.update!(provider: 'whatsapp_cloud')

      expect do
        channel.read_messages([message], conversation: conversation)
      end.not_to raise_error
    end

    it 'does not call method if provider config mark_as_read is false' do
      channel.update!(provider_config: { mark_as_read: false })

      expect do
        channel.read_messages([message], conversation: conversation)
      end.not_to raise_error
    end
  end

  describe '#unread_conversation' do
    let(:channel) { create(:channel_whatsapp, provider: 'baileys', validate_provider_config: false, sync_templates: false) }
    let(:conversation) { create(:conversation) }

    it 'calls provider service method' do
      message = create(:message, conversation: conversation, message_type: 'incoming')
      provider_double = instance_double(Whatsapp::Providers::WhatsappBaileysService, unread_message: nil)
      allow(Whatsapp::Providers::WhatsappBaileysService).to receive(:new).with(whatsapp_channel: channel).and_return(provider_double)
      allow(provider_double).to receive(:unread_message).with(conversation.contact.phone_number, [message])

      channel.unread_conversation(conversation)

      expect(provider_double).to have_received(:unread_message)
    end

    it 'does not call method if provider service does not implement it' do
      # NOTE: This message ensures that there are messages but the provider does not implement the method.
      create(:message, conversation: conversation, message_type: 'incoming')

      provider_double = instance_double(Whatsapp::Providers::WhatsappBaileysService)
      allow(Whatsapp::Providers::WhatsappBaileysService).to receive(:new).with(whatsapp_channel: channel).and_return(provider_double)

      expect do
        channel.unread_conversation(conversation)
      end
        .not_to raise_error
    end

    it 'does not call method if there are no messages' do
      provider_double = instance_double(Whatsapp::Providers::WhatsappBaileysService, unread_message: nil)
      allow(Whatsapp::Providers::WhatsappBaileysService).to receive(:new).with(whatsapp_channel: channel).and_return(provider_double)
      allow(provider_double).to receive(:unread_message)

      channel.unread_conversation(conversation)

      expect(provider_double).not_to have_received(:unread_message)
    end
  end

  describe '#received_messages' do
    let(:channel) { create(:channel_whatsapp, provider: 'baileys', validate_provider_config: false, sync_templates: false) }
    let(:conversation) { create(:conversation) }
    let(:messages) { [create(:message, conversation: conversation)] }

    it 'calls provider service method' do
      provider_double = instance_double(Whatsapp::Providers::WhatsappBaileysService, received_messages: nil)
      allow(provider_double).to receive(:received_messages).with(conversation.contact.phone_number, messages)
      allow(Whatsapp::Providers::WhatsappBaileysService).to receive(:new)
        .with(whatsapp_channel: channel)
        .and_return(provider_double)

      channel.received_messages(messages, conversation)

      expect(provider_double).to have_received(:received_messages)
    end

    it 'does not call method if provider service does not implement it' do
      channel.update!(provider: 'whatsapp_cloud')

      expect do
        channel.received_messages(messages, conversation)
      end.not_to raise_error
    end
  end

  describe 'callbacks' do
    describe '#disconnect_channel_provider' do
      context 'when provider is baileys' do
        let(:channel) { create(:channel_whatsapp, provider: 'baileys', validate_provider_config: false, sync_templates: false) }
        let(:disconnect_url) { "#{channel.provider_config['provider_url']}/connections/#{channel.phone_number}" }

        it 'destroys the channel on successful disconnect' do
          stub_request(:delete, disconnect_url).to_return(status: 200)

          channel.destroy!

          expect(channel).to be_destroyed
        end

        it 'destroys the channel on failure to disconnect' do
          stub_request(:delete, disconnect_url).to_return(status: 404, body: 'error message')

          channel.destroy!

          expect(channel).to be_destroyed
        end
      end

      context 'when provider is not baileys' do
        let(:channel) { create(:channel_whatsapp, provider: 'whatsapp_cloud', validate_provider_config: false, sync_templates: false) }

        it 'does not invoke callback' do
          expect(channel).not_to receive(:disconnect_channel_provider)

          channel.destroy!

          expect(channel).to be_destroyed
        end
>>>>>>> 5813628c
      end
    end
  end
end<|MERGE_RESOLUTION|>--- conflicted
+++ resolved
@@ -62,7 +62,6 @@
     end
   end
 
-<<<<<<< HEAD
   describe 'webhook setup after creation' do
     let(:account) { create(:account) }
     let(:webhook_service) { instance_double(Whatsapp::WebhookSetupService) }
@@ -120,7 +119,10 @@
                },
                validate_provider_config: false,
                sync_templates: false)
-=======
+      end
+    end
+  end
+
   describe '#toggle_typing_status' do
     let(:channel) { create(:channel_whatsapp, provider: 'baileys', validate_provider_config: false, sync_templates: false) }
     let(:conversation) { create(:conversation) }
@@ -326,7 +328,6 @@
 
           expect(channel).to be_destroyed
         end
->>>>>>> 5813628c
       end
     end
   end
