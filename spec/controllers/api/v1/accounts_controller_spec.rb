require 'rails_helper'

RSpec.describe 'Accounts API', type: :request do
  describe 'POST /api/v1/accounts' do
    let(:email) { Faker::Internet.email }
    let(:user_full_name) { Faker::Name.name_with_middle }

    context 'when posting to accounts with correct parameters' do
      let(:account_builder) { double }
      let(:account) { create(:account) }
      let(:user) { create(:user, email: email, account: account, name: user_full_name) }

      before do
        allow(AccountBuilder).to receive(:new).and_return(account_builder)
      end

      it 'calls account builder' do
        with_modified_env ENABLE_ACCOUNT_SIGNUP: 'true' do
          allow(account_builder).to receive(:perform).and_return([user, account])

          params = { account_name: 'test', email: email, user: nil, locale: nil, user_full_name: user_full_name, password: 'Password1!' }

          post api_v1_accounts_url,
               params: params,
               as: :json

          expect(AccountBuilder).to have_received(:new).with(params.except(:password).merge(user_password: params[:password]))
          expect(account_builder).to have_received(:perform)
          expect(response.headers.keys).to include('access-token', 'token-type', 'client', 'expiry', 'uid')
          expect(response.body).to include('en')
        end
      end

      it 'calls ChatwootCaptcha' do
        with_modified_env ENABLE_ACCOUNT_SIGNUP: 'true' do
          captcha = double
          allow(account_builder).to receive(:perform).and_return([user, account])
          allow(ChatwootCaptcha).to receive(:new).and_return(captcha)
          allow(captcha).to receive(:valid?).and_return(true)

          params = { account_name: 'test', email: email, user: nil, locale: nil, user_full_name: user_full_name, password: 'Password1!',
                     h_captcha_client_response: '123' }

          post api_v1_accounts_url,
               params: params,
               as: :json

          expect(ChatwootCaptcha).to have_received(:new).with('123')
          expect(response.headers.keys).to include('access-token', 'token-type', 'client', 'expiry', 'uid')
          expect(response.body).to include('en')
        end
      end

      it 'renders error response on invalid params' do
        with_modified_env ENABLE_ACCOUNT_SIGNUP: 'true' do
          allow(account_builder).to receive(:perform).and_return(nil)

          params = { account_name: nil, email: nil, user: nil, locale: 'en', user_full_name: nil }

          post api_v1_accounts_url,
               params: params,
               as: :json

          expect(AccountBuilder).not_to have_received(:new)
          expect(response).to have_http_status(:forbidden)
          expect(response.body).to eq({ message: I18n.t('errors.signup.invalid_params') }.to_json)
        end
      end
    end

    context 'when ENABLE_ACCOUNT_SIGNUP env variable is set to false' do
      it 'responds 404 on requests' do
        params = { account_name: 'test', email: email, user_full_name: user_full_name }
        with_modified_env ENABLE_ACCOUNT_SIGNUP: 'false' do
          post api_v1_accounts_url,
               params: params,
               as: :json

          expect(response).to have_http_status(:not_found)
        end
      end
    end

    context 'when ENABLE_ACCOUNT_SIGNUP env variable is set to api_only' do
      it 'does not respond 404 on requests' do
        params = { account_name: 'test', email: email, user_full_name: user_full_name, password: 'Password1!' }
        with_modified_env ENABLE_ACCOUNT_SIGNUP: 'api_only' do
          post api_v1_accounts_url,
               params: params,
               as: :json

          expect(response).to have_http_status(:success)
        end
      end
    end
  end

  describe 'GET /api/v1/accounts/{account.id}' do
    let(:account) { create(:account) }
    let(:agent) { create(:user, account: account, role: :agent) }
    let(:user_without_access) { create(:user) }
    let(:admin) { create(:user, account: account, role: :administrator) }

    context 'when it is an unauthenticated user' do
      it 'returns unauthorized' do
        get "/api/v1/accounts/#{account.id}"
        expect(response).to have_http_status(:unauthorized)
      end
    end

    context 'when it is an unauthorized user' do
      it 'returns unauthorized' do
        get "/api/v1/accounts/#{account.id}",
            headers: user_without_access.create_new_auth_token

        expect(response).to have_http_status(:not_found)
      end
    end

    context 'when it is an authenticated user' do
      it 'shows an account' do
<<<<<<< HEAD
        account.update(name: 'new name')
=======
        account.update!(auto_resolve_duration: 30)
>>>>>>> a7604420

        get "/api/v1/accounts/#{account.id}",
            headers: admin.create_new_auth_token,
            as: :json

        expect(response).to have_http_status(:success)
        expect(response.body).to include(account.name)
        expect(response.body).to include(account.locale)
        expect(response.body).to include(account.domain)
        expect(response.body).to include(account.support_email)
        expect(response.body).to include(account.locale)
      end
    end
  end

  describe 'GET /api/v1/accounts/{account.id}/cache_keys' do
    let(:account) { create(:account) }
    let(:admin) { create(:user, account: account, role: :administrator) }

    it 'returns cache_keys as expected' do
      account.update!(auto_resolve_duration: 30)

      get "/api/v1/accounts/#{account.id}/cache_keys",
          headers: admin.create_new_auth_token,
          as: :json

      expect(response).to have_http_status(:success)
      expect(response.parsed_body['cache_keys'].keys).to match_array(%w[label inbox team])
    end

    it 'sets the appropriate cache headers' do
      get "/api/v1/accounts/#{account.id}/cache_keys",
          headers: admin.create_new_auth_token,
          as: :json

      expect(response.headers['Cache-Control']).to include('max-age=10')
      expect(response.headers['Cache-Control']).to include('private')
      expect(response.headers['Cache-Control']).to include('stale-while-revalidate=300')
    end
  end

  describe 'PUT /api/v1/accounts/{account.id}' do
    let(:account) { create(:account) }
    let(:agent) { create(:user, account: account, role: :agent) }
    let(:admin) { create(:user, account: account, role: :administrator) }

    context 'when it is an unauthenticated user' do
      it 'returns unauthorized' do
        put "/api/v1/accounts/#{account.id}"
        expect(response).to have_http_status(:unauthorized)
      end
    end

    context 'when it is an unauthorized user' do
      it 'returns unauthorized' do
        put "/api/v1/accounts/#{account.id}",
            headers: agent.create_new_auth_token

        expect(response).to have_http_status(:unauthorized)
      end
    end

    context 'when it is an authenticated user' do
      params = {
        name: 'New Name',
        locale: 'en',
        domain: 'example.com',
        support_email: 'care@example.com',
        auto_resolve_after: 40,
        auto_resolve_message: 'Auto resolved',
        auto_resolve_ignore_waiting: false,
        timezone: 'Asia/Kolkata',
        industry: 'Technology',
        company_size: '1-10'
      }

      it 'modifies an account' do
        put "/api/v1/accounts/#{account.id}",
            params: params,
            headers: admin.create_new_auth_token,
            as: :json

        expect(response).to have_http_status(:success)
        expect(account.reload.name).to eq(params[:name])
        expect(account.reload.locale).to eq(params[:locale])
        expect(account.reload.domain).to eq(params[:domain])
        expect(account.reload.support_email).to eq(params[:support_email])

        %w[auto_resolve_after auto_resolve_message auto_resolve_ignore_waiting].each do |attribute|
          expect(account.reload.settings[attribute]).to eq(params[attribute.to_sym])
        end

        %w[timezone industry company_size].each do |attribute|
          expect(account.reload.custom_attributes[attribute]).to eq(params[attribute.to_sym])
        end
      end

      it 'updates onboarding step to invite_team if onboarding step is present in account custom attributes' do
        account.update!(custom_attributes: { onboarding_step: 'account_update' })
        put "/api/v1/accounts/#{account.id}",
            params: params,
            headers: admin.create_new_auth_token,
            as: :json

        expect(account.reload.custom_attributes['onboarding_step']).to eq('invite_team')
      end

      it 'will not update onboarding step if onboarding step is not present in account custom attributes' do
        put "/api/v1/accounts/#{account.id}",
            params: params,
            headers: admin.create_new_auth_token,
            as: :json

        expect(account.reload.custom_attributes['onboarding_step']).to be_nil
      end

      it 'Throws error 422' do
        params[:name] = 'test' * 999

        put "/api/v1/accounts/#{account.id}",
            params: params,
            headers: admin.create_new_auth_token,
            as: :json

        expect(response).to have_http_status(:unprocessable_entity)
        json_response = response.parsed_body
        expect(json_response['message']).to eq('Name is too long (maximum is 255 characters)')
      end
    end
  end

  describe 'POST /api/v1/accounts/{account.id}/update_active_at' do
    let(:account) { create(:account) }
    let(:agent) { create(:user, account: account, role: :agent) }

    context 'when it is an unauthenticated user' do
      it 'returns unauthorized' do
        post "/api/v1/accounts/#{account.id}/update_active_at"
        expect(response).to have_http_status(:unauthorized)
      end
    end

    context 'when it is an authenticated user' do
      it 'modifies an account' do
        expect(agent.account_users.first.active_at).to be_nil
        post "/api/v1/accounts/#{account.id}/update_active_at",
             params: {},
             headers: agent.create_new_auth_token,
             as: :json

        expect(response).to have_http_status(:success)
        expect(agent.account_users.first.active_at).not_to be_nil
      end
    end
  end
end<|MERGE_RESOLUTION|>--- conflicted
+++ resolved
@@ -119,11 +119,7 @@
 
     context 'when it is an authenticated user' do
       it 'shows an account' do
-<<<<<<< HEAD
-        account.update(name: 'new name')
-=======
-        account.update!(auto_resolve_duration: 30)
->>>>>>> a7604420
+        account.update!(name: 'new name')
 
         get "/api/v1/accounts/#{account.id}",
             headers: admin.create_new_auth_token,
