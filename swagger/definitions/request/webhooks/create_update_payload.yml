type: object
properties:
  url:
    type: string
    description: The url where the events should be sent
<<<<<<< HEAD
    example: https://example.com/webhook
=======
  name:
    type: string
    description: The name of the webhook
>>>>>>> 76deea99
  subscriptions:
    type: array
    items:
      type: string
      enum:
        [
          'conversation_created',
          'conversation_status_changed',
          'conversation_updated',
          'message_created',
          'message_updated',
          'contact_created',
          'contact_updated',
          'webwidget_triggered',
        ]
    description: The events you want to subscribe to.
    example:
      - conversation_created
      - conversation_status_changed<|MERGE_RESOLUTION|>--- conflicted
+++ resolved
@@ -3,13 +3,10 @@
   url:
     type: string
     description: The url where the events should be sent
-<<<<<<< HEAD
     example: https://example.com/webhook
-=======
   name:
     type: string
     description: The name of the webhook
->>>>>>> 76deea99
   subscriptions:
     type: array
     items:
