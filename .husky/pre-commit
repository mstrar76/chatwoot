#!/bin/sh
. "$(dirname "$0")/_/husky.sh"

# lint js and vue files
npx --no-install lint-staged

<<<<<<< HEAD
# lint only staged ruby files that still exist (not deleted)
git diff --name-only --cached | xargs -I {} sh -c 'test -f "{}" && echo "{}"' | grep '\.rb$' | xargs -I {} bundle exec rubocop --force-exclusion -a "{}" || true

# stage rubocop changes to files
git diff --name-only --cached | xargs -I {} sh -c 'test -f "{}" && git add "{}"' || true
=======
# lint only staged ruby files
git diff --name-only --cached | xargs ls -1 2>/dev/null | grep '\.rb$' | xargs bundle exec rubocop --force-exclusion

# stage rubocop changes to files
# git diff --name-only --cached | xargs git add
>>>>>>> 8fc14186
<|MERGE_RESOLUTION|>--- conflicted
+++ resolved
@@ -4,16 +4,8 @@
 # lint js and vue files
 npx --no-install lint-staged
 
-<<<<<<< HEAD
-# lint only staged ruby files that still exist (not deleted)
-git diff --name-only --cached | xargs -I {} sh -c 'test -f "{}" && echo "{}"' | grep '\.rb$' | xargs -I {} bundle exec rubocop --force-exclusion -a "{}" || true
-
-# stage rubocop changes to files
-git diff --name-only --cached | xargs -I {} sh -c 'test -f "{}" && git add "{}"' || true
-=======
 # lint only staged ruby files
 git diff --name-only --cached | xargs ls -1 2>/dev/null | grep '\.rb$' | xargs bundle exec rubocop --force-exclusion
 
 # stage rubocop changes to files
-# git diff --name-only --cached | xargs git add
->>>>>>> 8fc14186
+# git diff --name-only --cached | xargs git add