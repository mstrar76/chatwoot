--- conflicted
+++ resolved
@@ -1,12 +1,9 @@
 name: Run Chatwoot CE spec
 
 on:
-<<<<<<< HEAD
-=======
   push:
     tags:
       - '*'
->>>>>>> a7604420
   workflow_dispatch:
 
 jobs:
