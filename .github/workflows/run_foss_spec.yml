name: Run Chatwoot CE spec

on:
<<<<<<< HEAD
=======
  push:
    tags:
      - '*'
>>>>>>> 76deea99
  workflow_dispatch:

jobs:
  test:
    runs-on: ubuntu-22.04
    services:
      postgres:
        image: pgvector/pgvector:pg15
        env:
          POSTGRES_USER: postgres
          POSTGRES_PASSWORD: ''
          POSTGRES_DB: postgres
          POSTGRES_HOST_AUTH_METHOD: trust
        ports:
          - 5432:5432
        # needed because the postgres container does not provide a healthcheck
        # tmpfs makes DB faster by using RAM
        options: >-
          --mount type=tmpfs,destination=/var/lib/postgresql/data
          --health-cmd pg_isready
          --health-interval 10s
          --health-timeout 5s
          --health-retries 5
      redis:
        image: redis
        ports:
          - 6379:6379
        options: --entrypoint redis-server

    steps:
      - uses: actions/checkout@v4
      - uses: pnpm/action-setup@v4
        with:
          ref: ${{ github.event.pull_request.head.ref }}
          repository: ${{ github.event.pull_request.head.repo.full_name }}

      - uses: ruby/setup-ruby@v1
        with:
          bundler-cache: true # runs 'bundle install' and caches installed gems automatically

      - uses: actions/setup-node@v4
        with:
          node-version: 23
          cache: 'pnpm'

      - name: Install pnpm dependencies
        run: pnpm i

      - name: Strip enterprise code
        run: |
          rm -rf enterprise
          rm -rf spec/enterprise

      - name: Create database
        run: bundle exec rake db:create

      - name: Seed database
        run: bundle exec rake db:schema:load

      - name: Run frontend tests
        run: pnpm run test:coverage

      # Run rails tests
      - name: Run backend tests
        run: |
          bundle exec rspec --profile=10 --format documentation
        env:
          NODE_OPTIONS: --openssl-legacy-provider

      - name: Upload rails log folder
        uses: actions/upload-artifact@v4
        if: always()
        with:
          name: rails-log-folder
          path: log<|MERGE_RESOLUTION|>--- conflicted
+++ resolved
@@ -1,12 +1,6 @@
 name: Run Chatwoot CE spec
 
 on:
-<<<<<<< HEAD
-=======
-  push:
-    tags:
-      - '*'
->>>>>>> 76deea99
   workflow_dispatch:
 
 jobs:
