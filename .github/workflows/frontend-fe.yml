--- conflicted
+++ resolved
@@ -1,12 +1,9 @@
 name: Frontend Lint & Test
 
 on:
-<<<<<<< HEAD
-=======
   push:
     tags:
       - '*'
->>>>>>> a7604420
   workflow_dispatch:
 
 jobs:
