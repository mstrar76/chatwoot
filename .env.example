--- conflicted
+++ resolved
@@ -258,9 +258,6 @@
 # Housekeeping/Performance related configurations
 # Set to true if you want to remove stale contact inboxes
 # contact_inboxes with no conversation older than 90 days will be removed
-<<<<<<< HEAD
-# REMOVE_STALE_CONTACT_INBOX_JOB_STATUS=false
-=======
 # REMOVE_STALE_CONTACT_INBOX_JOB_STATUS=false
 
 # Baileys API Whatsapp provider
@@ -268,5 +265,4 @@
 BAILEYS_PROVIDER_DEFAULT_URL=http://localhost:3025
 BAILEYS_PROVIDER_DEFAULT_API_KEY=
 
-RESEND_API_KEY=
->>>>>>> a7604420
+RESEND_API_KEY=