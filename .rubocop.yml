plugins:
  - rubocop-performance
  - rubocop-rails
  - rubocop-rspec
  - rubocop-factory_bot

require:
  - ./rubocop/use_from_email.rb
  - ./rubocop/custom_cop_location.rb

Layout/LineLength:
  Max: 150

Metrics/ClassLength:
  Max: 175
  Exclude:
    - 'app/models/message.rb'
    - 'app/models/conversation.rb'

Metrics/MethodLength:
  Max: 19
  Exclude:
    - 'enterprise/lib/captain/agent.rb'

RSpec/ExampleLength:
  Max: 25

Style/Documentation:
  Enabled: false

Style/ExponentialNotation:
  Enabled: false

Style/FrozenStringLiteralComment:
  Enabled: false

Style/SymbolArray:
  Enabled: false

Style/OpenStructUse:
  Enabled: false

Style/OptionalBooleanParameter:
  Exclude:
    - 'app/services/email_templates/db_resolver_service.rb'
    - 'app/dispatchers/dispatcher.rb'

Style/GlobalVars:
  Exclude:
    - 'config/initializers/01_redis.rb'
    - 'config/initializers/rack_attack.rb'
    - 'lib/redis/alfred.rb'
    - 'lib/global_config.rb'

Style/ClassVars:
  Exclude:
    - 'app/services/email_templates/db_resolver_service.rb'

Lint/MissingSuper:
  Exclude:
    - 'app/drops/base_drop.rb'

Lint/SymbolConversion:
  Enabled: false

Lint/EmptyBlock:
  Exclude:
    - 'app/views/api/v1/accounts/conversations/toggle_status.json.jbuilder'

Lint/OrAssignmentToConstant:
  Exclude:
    - 'lib/redis/config.rb'

Metrics/BlockLength:
  Max: 30
  Exclude:
    - spec/**/*
    - '**/routes.rb'
    - 'config/environments/*'
    - db/schema.rb

Metrics/ModuleLength:
  Exclude:
    - lib/seeders/message_seeder.rb
    - spec/support/slack_stubs.rb

Rails/HelperInstanceVariable:
  Exclude:
    - enterprise/app/helpers/captain/chat_helper.rb

Rails/ApplicationController:
  Exclude:
    - 'app/controllers/api/v1/widget/messages_controller.rb'
    - 'app/controllers/dashboard_controller.rb'
    - 'app/controllers/widget_tests_controller.rb'
    - 'app/controllers/widgets_controller.rb'
    - 'app/controllers/platform_controller.rb'
    - 'app/controllers/public_controller.rb'
    - 'app/controllers/survey/responses_controller.rb'

Rails/FindEach:
  Enabled: true
  Include:
    - 'app/**/*.rb'

Rails/CompactBlank:
  Enabled: false

Rails/EnvironmentVariableAccess:
  Enabled: false

Rails/TimeZoneAssignment:
  Enabled: false

Rails/RedundantPresenceValidationOnBelongsTo:
  Enabled: false

Rails/InverseOf:
  Exclude:
    - enterprise/app/models/captain/assistant.rb

Rails/UniqueValidationWithoutIndex:
  Exclude:
    - app/models/canned_response.rb
    - app/models/telegram_bot.rb
    - enterprise/app/models/captain_inbox.rb
    - 'app/models/channel/twitter_profile.rb'
    - 'app/models/webhook.rb'
    - 'app/models/contact.rb'

Style/ClassAndModuleChildren:
  EnforcedStyle: compact
  Exclude:
    - 'config/application.rb'
    - 'config/initializers/monkey_patches/*'

Style/MapToHash:
  Enabled: false

Style/HashSyntax:
  Enabled: true
  EnforcedStyle: no_mixed_keys
  EnforcedShorthandSyntax: never

RSpec/NestedGroups:
  Enabled: true
  Max: 4

RSpec/MessageSpies:
  Enabled: false

RSpec/StubbedMock:
  Enabled: false

Naming/VariableNumber:
  Enabled: false

Naming/MemoizedInstanceVariableName:
  Exclude:
    - 'app/models/message.rb'

Style/GuardClause:
  Exclude:
    - 'app/builders/account_builder.rb'
    - 'app/models/attachment.rb'
    - 'app/models/message.rb'

Metrics/AbcSize:
  Max: 26
  Exclude:
    - 'app/controllers/concerns/auth_helper.rb'

    - 'app/models/integrations/hook.rb'
    - 'app/models/canned_response.rb'
    - 'app/models/telegram_bot.rb'

Rails/RenderInline:
  Exclude:
    - 'app/controllers/swagger_controller.rb'

Rails/ThreeStateBooleanColumn:
  Exclude:
    - 'db/migrate/20230503101201_create_sla_policies.rb'

RSpec/IndexedLet:
  Enabled: false

RSpec/NamedSubject:
  Enabled: false

# we should bring this down
RSpec/MultipleExpectations:
  Max: 7

RSpec/MultipleMemoizedHelpers:
  Max: 14

# custom rules
UseFromEmail:
  Enabled: true
  Exclude:
    - 'app/models/user.rb'
    - 'app/models/contact.rb'

CustomCopLocation:
  Enabled: true

AllCops:
  NewCops: enable
  SuggestExtensions: false
  Exclude:
    - 'bin/**/*'
    - 'db/schema.rb'
    - 'public/**/*'
    - 'config/initializers/bot.rb'
    - 'vendor/**/*'
    - 'node_modules/**/*'
    - 'lib/tasks/auto_annotate_models.rake'
    - 'config/environments/**/*'
    - 'tmp/**/*'
    - 'storage/**/*'
    - 'db/migrate/20230426130150_init_schema.rb'

<<<<<<< HEAD
FactoryBot/SyntaxMethods:
  Enabled: false

# Disable new rules causing errors
Layout/LeadingCommentSpace:
  Enabled: false

Style/ReturnNilInPredicateMethodDefinition:
  Enabled: false

Style/RedundantParentheses:
  Enabled: false

Performance/StringIdentifierArgument:
  Enabled: false

Layout/EmptyLinesAroundExceptionHandlingKeywords:
  Enabled: false

Lint/LiteralAsCondition:
  Enabled: false

Style/RedundantReturn:
  Enabled: false

Layout/SpaceAroundOperators:
  Enabled: false

Rails/EnvLocal:
  Enabled: false

Rails/WhereRange:
  Enabled: false

Lint/UselessConstantScoping:
  Enabled: false

Style/MultipleComparison:
  Enabled: false

Bundler/OrderedGems:
  Enabled: false

RSpec/ExampleWording:
  Enabled: false

RSpec/ReceiveMessages:
  Enabled: false

FactoryBot/AssociationStyle:
  Enabled: false

Rails/EnumSyntax:
  Enabled: false

Lint/RedundantTypeConversion:
  Enabled: false

# Additional rules to disable
Rails/RedundantActiveRecordAllMethod:
  Enabled: false

Layout/TrailingEmptyLines:
  Enabled: false

Style/SafeNavigationChainLength:
  Enabled: false

Lint/SafeNavigationConsistency:
  Enabled: false

Lint/CopDirectiveSyntax:
  Enabled: false

# Final set of rules to disable
FactoryBot/ExcessiveCreateList:
  Enabled: false

RSpec/MissingExpectationTargetMethod:
  Enabled: false

Performance/InefficientHashSearch:
  Enabled: false

Style/RedundantSelfAssignmentBranch:
  Enabled: false

Style/YAMLFileRead:
  Enabled: false

Layout/ExtraSpacing:
  Enabled: false

Style/RedundantFilterChain:
  Enabled: false

Performance/MapMethodChain:
  Enabled: false

Rails/RootPathnameMethods:
  Enabled: false

Style/SuperArguments:
  Enabled: false

# Final remaining rules to disable
Rails/Delegate:
  Enabled: false

Style/CaseLikeIf:
  Enabled: false

FactoryBot/RedundantFactoryOption:
  Enabled: false

FactoryBot/FactoryAssociationWithStrategy:
  Enabled: false
=======
Layout/LeadingCommentSpace:
  Enabled: false

Rails/SaveBang:
  Enabled: true
  AllowedReceivers:
    - Stripe::Subscription
    - Stripe::Customer
    - FactoryBot
>>>>>>> 76deea99
<|MERGE_RESOLUTION|>--- conflicted
+++ resolved
@@ -221,7 +221,6 @@
     - 'storage/**/*'
     - 'db/migrate/20230426130150_init_schema.rb'
 
-<<<<<<< HEAD
 FactoryBot/SyntaxMethods:
   Enabled: false
 
@@ -338,9 +337,6 @@
   Enabled: false
 
 FactoryBot/FactoryAssociationWithStrategy:
-  Enabled: false
-=======
-Layout/LeadingCommentSpace:
   Enabled: false
 
 Rails/SaveBang:
@@ -348,5 +344,4 @@
   AllowedReceivers:
     - Stripe::Subscription
     - Stripe::Customer
-    - FactoryBot
->>>>>>> 76deea99
+    - FactoryBot